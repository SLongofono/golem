import cPickle as pickle
import logging
import os
import struct
import time
import traceback

from golem.network.transport.message import MessageHello, MessageRandVal, MessageWantToComputeTask, \
    MessageTaskToCompute, MessageCannotAssignTask, MessageGetResource, MessageResource, MessageReportComputedTask, \
    MessageGetTaskResult, MessageRemoveTask, MessageSubtaskResultAccepted, MessageSubtaskResultRejected, \
    MessageDeltaParts, MessageResourceFormat, MessageAcceptResourceFormat, MessageTaskFailure, \
    MessageStartSessionResponse, MessageMiddleman, MessageMiddlemanReady, MessageBeingMiddlemanAccepted, \
    MessageMiddlemanAccepted, MessageJoinMiddlemanConn, MessageNatPunch, MessageWaitForNatTraverse, \
<<<<<<< HEAD
    MessageResourceList, MessageTaskResultHash, MessageWaitingForResults
=======
    MessageResourceList, MessageTaskResultHash
>>>>>>> 3f429f3e
from golem.network.transport.session import MiddlemanSafeSession
from golem.network.transport.tcpnetwork import MidAndFilesProtocol, EncryptFileProducer, DecryptFileConsumer, \
    EncryptDataProducer, DecryptDataConsumer
from golem.resource.resource import decompress_dir
from golem.task.taskbase import result_types, resource_types
from golem.transactions.ethereum.ethereumpaymentskeeper import EthAccountInfo

logger = logging.getLogger(__name__)


TASK_PROTOCOL_ID = 3


class TaskSession(MiddlemanSafeSession):
    """ Session for Golem task network """

    ConnectionStateType = MidAndFilesProtocol

    def __init__(self, conn):
        """
        Create new Session
        :param Protocol conn: connection protocol implementation that this session should enhance
        :return:
        """
        MiddlemanSafeSession.__init__(self, conn)
        self.task_server = self.conn.server
        self.task_manager = self.task_server.task_manager
        self.task_computer = self.task_server.task_computer
        self.task_id = None  # current task id
        self.subtask_id = None  # current subtask id
        self.conn_id = None  # connection id
        self.asking_node_key_id = None  # key of a peer that communicates with us through middleman session

        self.msgs_to_send = []  # messages waiting to be send (because connection hasn't been verified yet)

        self.last_resource_msg = None  # last message about resource

        self.result_owner = None  # information about user that should be rewarded (or punished) for the result

        self.__set_msg_interpretations()

    ########################
    # BasicSession methods #
    ########################

    def interpret(self, msg):
        """ React to specific message. Disconnect, if message type is unknown for that session.
        In middleman mode doesn't react to message, just sends it to other open session.
        :param Message msg: Message to interpret and react to.
        :return None:
        """
        # print "Receiving from {}:{}: {}".format(self.address, self.port, msg)
        self.task_server.set_last_message("<-", time.localtime(), msg, self.address, self.port)
        MiddlemanSafeSession.interpret(self, msg)

    def dropped(self):
        """ Close connection """
        MiddlemanSafeSession.dropped(self)
        if self.task_server:
            self.task_server.remove_task_session(self)

    #######################
    # SafeSession methods #
    #######################

    def encrypt(self, data):
        """ Encrypt given data using key_id from this connection
        :param str data: data to be encrypted
        :return str: encrypted data or unchanged message (if server doesn't exist)
        """
        if self.task_server:
            return self.task_server.encrypt(data, self.key_id)
        logger.warning("Can't encrypt message - no task server")
        return data

    def decrypt(self, data):
        """ Decrypt given data using private key. If during decryption AssertionError occurred this may mean that
        data is not encrypted simple serialized message. In that case unaltered data are returned.
        :param str data: data to be decrypted
        :return str|None: decrypted data
        """
        if self.task_server is None:
            logger.warning("Can't decrypt data - no task server")
            return data
        try:
            data = self.task_server.decrypt(data)
        except AssertionError:
            logger.warning("Failed to decrypt message, maybe it's not encrypted?")
        except Exception as err:
            logger.warning("Fail to decrypt message {}".format(err))
            self.dropped()
            return None

        return data

    def sign(self, msg):
        """ Sign given message
        :param Message msg: message to be signed
        :return Message: signed message
        """
        if self.task_server is None:
            logger.error("Task Server is None, can't sign a message.")
            return None

        msg.sig = self.task_server.sign(msg.get_short_hash())
        return msg

    def verify(self, msg):
        """ Verify signature on given message. Check if message was signed with key_id from this connection.
        :param Message msg: message to be verified
        :return boolean: True if message was signed with key_id from this connection
        """
        verify = self.task_server.verify_sig(msg.sig, msg.get_short_hash(), self.key_id)
        return verify

    #######################
    # FileSession methods #
    #######################

    def data_sent(self, extra_data):
        """ All data that should be send in a stream mode has been send.
        :param dict extra_data: additional information that may be needed
        """
        if extra_data and "subtask_id" in extra_data:
            self.task_server.task_result_sent(extra_data["subtask_id"])
        MiddlemanSafeSession.data_sent(self, extra_data)
        self.dropped()

    def full_data_received(self, extra_data):
        """ Received all data in a stream mode (it may be task result or resources for the task).
        :param dict extra_data: additional information that may be needed
        """
        data_type = extra_data.get('data_type')
        if data_type is None:
            logger.error("Wrong full data received type")
            self.dropped()
            return
        if data_type == "resource":
            self.resource_received(extra_data)
        elif data_type == "result":
            self.result_received(extra_data)
        else:
            logger.error("Unknown data type {}".format(data_type))
            self.conn.producer = None
            self.dropped()

    def resource_received(self, extra_data):
        """ Inform server about received resource
        :param dict extra_data: dictionary with information about received resource
        """
        file_sizes = extra_data.get('file_sizes')
        if file_sizes is None:
            logger.error("No file sizes given")
            self.dropped()
        file_size = file_sizes[0]
        tmp_file = extra_data.get('file_received')[0]
        if file_size > 0:
            decompress_dir(extra_data.get('output_dir'), tmp_file)
        task_id = extra_data.get('task_id')
        if task_id:
            self.task_computer.resource_given(task_id)
        else:
            logger.error("No task_id in extra_data for received File")
        self.conn.producer = None
        self.dropped()

    def result_received(self, extra_data, decrypt=True):
        """ Inform server about received result
        :param dict extra_data: dictionary with information about received result
        :param bool decrypt: tells whether result decryption should be performed
        """
        result = extra_data.get('result')
        result_type = extra_data.get("result_type")
        subtask_id = extra_data.get("subtask_id")

        if result_type is None:
            logger.error("No information about result_type for received data ")
            self._reject_subtask_result(subtask_id)
            self.dropped()
            return

        if result_type == result_types['data']:
            try:
                if decrypt:
                    result = self.decrypt(result)
                result = pickle.loads(result)
            except Exception as err:
                logger.error("Can't unpickle result data {}".format(err))
                self._reject_subtask_result(subtask_id)
                self.dropped()
                return

        if subtask_id:
            self.task_manager.computed_task_received(subtask_id, result, result_type)
            if self.task_manager.verify_subtask(subtask_id):
                self.task_server.accept_result(subtask_id, self.result_owner)
                self.send(MessageSubtaskResultAccepted(subtask_id))
            else:
                self._reject_subtask_result(subtask_id)
        else:
            logger.error("No task_id value in extra_data for received data ")
        self.dropped()

    def _reject_subtask_result(self, subtask_id):
        self.task_server.reject_result(subtask_id, self.result_owner)
        self.send(MessageSubtaskResultRejected(subtask_id))

    def request_task(self, node_name, task_id, performance_index, price, max_resource_size, max_memory_size, num_cores):
        """ Inform that node wants to compute given task
        :param str node_name: name of that node
        :param uuid task_id: if of a task that node wants to compute
        :param float performance_index: benchmark result for this task type
        :param float price: price for an hour
        :param int max_resource_size: how much disk space can this node offer
        :param int max_memory_size: how much ram can this node offer
        :param int num_cores: how many cpu cores this node can offer
        :return:
        """
        self.send(MessageWantToComputeTask(node_name, task_id, performance_index, price,
                                           max_resource_size, max_memory_size, num_cores))

    def request_resource(self, task_id, resource_header):
        """ Ask for a resources for a given task. Task owner should compare given resource header with
         resources for that task and send only lacking / changed resources
        :param uuid task_id:
        :param ResourceHeader resource_header: description of resources that current node has
        :return:
        """
        self.send(MessageGetResource(task_id, pickle.dumps(resource_header)))

    # TODO address, port and eth_account should be in node_info (or shouldn't be here at all)
    def send_report_computed_task(self, task_result, address, port, eth_account, node_info):
        """ Send task results after finished computations
        :param WaitingTaskResult task_result: finished computations result with additional information
        :param str address: task result owner address
        :param int port: task result owner port
        :param str eth_account: ethereum address (bytes20) of task result owner
        :param Node node_info: information about this node
        :return:
        """
        if task_result.result_type == result_types['data']:
            extra_data = []
        elif task_result.result_type == result_types['files']:
            extra_data = [os.path.basename(x) for x in task_result.result]
        else:
            logger.error("Unknown result type {}".format(task_result.result_type))
            return
        node_name = self.task_server.get_node_name()

        self.send(MessageReportComputedTask(task_result.subtask_id, task_result.result_type, task_result.computing_time,
                                            node_name, address, port, self.task_server.get_key_id(), node_info,
                                            eth_account, extra_data))

    def send_task_failure(self, subtask_id, err_msg):
        """ Inform task owner that an error occurred during task computation
        :param str subtask_id:
        :param err_msg: error message that occurred during computation
        """
        self.send(MessageTaskFailure(subtask_id, err_msg))

    def send_result_rejected(self, subtask_id):
        """ Inform that result don't pass verification
        :param str subtask_id: subtask that has wrong result
        """
        self.send(MessageSubtaskResultRejected(subtask_id))

    def send_message_subtask_accepted(self, subtask_id, reward):
        """ Inform that results pass verification and confirm reward
        :param str subtask_id:
        :param int reward: how high is the payment
        """
        self.send(MessageSubtaskResultAccepted(subtask_id, reward))

    def send_hello(self):
        """ Send first hello message, that should begin the communication """
        self.send(
            MessageHello(
                client_key_id=self.task_server.get_key_id(),
                rand_val=self.rand_val,
                proto_id=TASK_PROTOCOL_ID
            ),
            send_unverified=True
        )

    def send_start_session_response(self, conn_id):
        """ Inform that this session was started as an answer for a request to start task session
        :param uuid conn_id: connection id for reference
        """
        self.send(MessageStartSessionResponse(conn_id))

    # TODO Maybe dest_node is not necessary?
    def send_middleman(self, asking_node, dest_node, ask_conn_id):
        """ Ask node to become middleman in the communication with other node
        :param Node asking_node: other node information. Middleman should connect with that node.
        :param Node dest_node: information about this node
        :param ask_conn_id: connection id that asking node gave for reference
        """
        self.asking_node_key_id = asking_node.key
        self.send(MessageMiddleman(asking_node, dest_node, ask_conn_id))

    def send_join_middleman_conn(self, key_id, conn_id, dest_node_key_id):
        """ Ask node communicate with other through middleman connection (this node is the middleman and connection
            with other node is already opened
        :param key_id:  this node public key
        :param conn_id: connection id for reference
        :param dest_node_key_id: public key of the other node of the middleman connection
        """
        self.send(MessageJoinMiddlemanConn(key_id, conn_id, dest_node_key_id))

    def send_nat_punch(self, asking_node, dest_node, ask_conn_id):
        """ Ask node to inform other node about nat hole that this node will prepare with this connection
        :param Node asking_node: node that should be informed about potential hole based on this connection
        :param Node dest_node: node that will try to end this connection and open hole in it's NAT
        :param uuid ask_conn_id: connection id that asking node gave for reference
        :return:
        """
        self.asking_node_key_id = asking_node.key
        self.send(MessageNatPunch(asking_node, dest_node, ask_conn_id))

    #########################
    # Reactions to messages #
    #########################

    def _react_to_want_to_compute_task(self, msg):
        trust = self.task_server.get_computing_trust(self.key_id)
        logger.debug("Computing trust level: {}".format(trust))
        if trust >= self.task_server.config_desc.computing_trust:
            ctd, wrong_task, wait = self.task_manager.get_next_subtask(self.key_id, msg.node_name, msg.task_id,
                                                                       msg.perf_index, msg.price, msg.max_resource_size,
                                                                       msg.max_memory_size, msg.num_cores, self.address)
        else:
            ctd, wrong_task, wait = None, False, False

        if wrong_task:
            self.send(MessageCannotAssignTask(msg.task_id, "Not my task  {}".format(msg.task_id)))
            self.dropped()
        elif ctd:
            self.send(MessageTaskToCompute(ctd))
        elif wait:
            self.send(MessageWaitingForResults())
        else:
            self.send(MessageCannotAssignTask(msg.task_id, "No more subtasks in {}".format(msg.task_id)))
            self.dropped()

    def _react_to_task_to_compute(self, msg):
        if self.task_manager.comp_task_keeper.receive_subtask(msg.ctd):
            self.task_server.add_task_session(msg.ctd.subtask_id, self)
            self.task_computer.task_given(msg.ctd, self.task_server.get_subtask_ttl(msg.ctd.task_id))
        else:
<<<<<<< HEAD
            self.task_computer.session_closed()
            self.dropped()

    def _react_to_waiting_for_results(self, _):
        self.task_computer.session_closed()
        if not self.msgs_to_send:
            self.disconnect(self.DCRNoMoreMessages)
=======
            self.dropped()
>>>>>>> 3f429f3e

    def _react_to_cannot_assign_task(self, msg):
        self.task_computer.task_request_rejected(msg.task_id, msg.reason)
        self.task_server.remove_task_header(msg.task_id)
        self.task_computer.session_closed()
        self.dropped()

    def _react_to_report_computed_task(self, msg):
        if msg.subtask_id in self.task_manager.subtask2task_mapping:
            self.task_server.receive_subtask_computation_time(msg.subtask_id, msg.computation_time)
            delay = self.task_manager.accept_results_delay(self.task_manager.subtask2task_mapping[msg.subtask_id])
<<<<<<< HEAD
            self.result_owner = EthAccountInfo(msg.key_id, msg.port, msg.address, msg.node_name, msg.node_info,
                                               msg.eth_account)
            self.send(MessageGetTaskResult(msg.subtask_id, delay))
=======

            # if delay == -1.0:
            #     self.dropped()
            # elif delay == 0.0:
            if delay <= 0.0:
                self.result_owner = EthAccountInfo(msg.key_id, msg.port, msg.address, msg.node_name, msg.node_info,
                                                   msg.eth_account)
                self.send(MessageGetTaskResult(msg.subtask_id, delay))

                # if msg.result_type == result_types['data']:
                #     self.__receive_data_result(msg)
                # elif msg.result_type == result_types['files']:
                #     self.__receive_files_result(msg)
                # else:
                #     logger.error("Unknown result type {}".format(msg.result_type))
                #     self.dropped()
            else:
                self.send(MessageGetTaskResult(msg.subtask_id, delay))
                # self.dropped()
>>>>>>> 3f429f3e
        else:
            self.dropped()

    def _react_to_get_task_result(self, msg):
        res = self.task_server.get_waiting_task_result(msg.subtask_id)
        if res is None:
            return

        if msg.delay <= 0.0:
            res.already_sending = True
            self.__send_result_hash(res)
        else:
            res.last_sending_trial = time.time()
            res.delay_time = msg.delay
            res.already_sending = False
            self.dropped()

    def _react_to_task_result_hash(self, msg):
        secret = msg.secret
        multihash = msg.multihash
        subtask_id = msg.subtask_id
        client_options = msg.options
        task_id = self.task_manager.subtask2task_mapping.get(subtask_id)

        logger.debug("IPFS: Task result hash received: {} from {}:{} (options: {})"
                     .format(multihash, self.address, self.port, client_options))

        def on_success(extracted_pkg, *args, **kwargs):
            extra_data = extracted_pkg.to_extra_data()
            logger.debug("IPFS: Task result extracted {}"
                         .format(extracted_pkg.__dict__))
            self.result_received(extra_data, decrypt=False)

        def on_error(exc, *args, **kwargs):
            logger.error("IPFS: Task result error: {} ({})"
                         .format(subtask_id, exc or "unspecified"))
            self.send(MessageSubtaskResultRejected(subtask_id))
            self.task_server.reject_result(subtask_id, self.result_owner)
            self.task_manager.task_computation_failure(subtask_id,
                                                       'Error downloading task result')
            self.dropped()

<<<<<<< HEAD
        self.task_manager.task_result_incoming(subtask_id)
=======
>>>>>>> 3f429f3e
        self.task_manager.task_result_manager.pull_package(multihash,
                                                           task_id,
                                                           subtask_id,
                                                           secret,
                                                           success=on_success,
                                                           error=on_error,
                                                           client_options=client_options)

    def _react_to_get_resource(self, msg):
        self.last_resource_msg = msg
        self.__send_resource_format(self.task_server.config_desc.use_distributed_resource_management)

    def _react_to_accept_resource_format(self, msg):
        if self.last_resource_msg is not None:
            if self.task_server.config_desc.use_distributed_resource_management:
                self.__send_resource_list(self.last_resource_msg)
                # self.dropped()
            else:
                self.__send_delta_resource(self.last_resource_msg)
            self.last_resource_msg = None
        else:
            logger.error("Unexpected MessageAcceptResource message")
            self.dropped()

    def _react_to_resource(self, msg):
        self.task_computer.resource_given(msg.subtask_id)
<<<<<<< HEAD
=======
        # self.dropped()
>>>>>>> 3f429f3e

    def _react_to_subtask_result_accepted(self, msg):
        self.task_server.subtask_accepted(msg.subtask_id, msg.reward)
        self.dropped()

    def _react_to_subtask_result_rejected(self, msg):
        self.task_server.subtask_rejected(msg.subtask_id)
        self.dropped()

    def _react_to_task_failure(self, msg):
        self.task_server.subtask_failure(msg.subtask_id, msg.err)
        self.dropped()

    def _react_to_delta_parts(self, msg):
        self.task_computer.wait_for_resources(self.task_id, msg.delta_header)
        self.task_server.pull_resources(self.task_id, msg.parts)
        self.task_server.add_resource_peer(msg.node_name, msg.addr, msg.port, self.key_id, msg.node_info)
<<<<<<< HEAD
=======
        # self.dropped()
>>>>>>> 3f429f3e

    def _react_to_resource_list(self, msg):
        resource_manager = self.task_server.client.resource_server.resource_manager
        resources = resource_manager.join_split_resources(msg.resources)
        client_options = msg.options

        self.task_computer.wait_for_resources(self.task_id, resources)
        self.task_server.pull_resources(self.task_id, resources,
                                        client_options=client_options)
<<<<<<< HEAD
=======
        # self.dropped()
>>>>>>> 3f429f3e

    def _react_to_resource_format(self, msg):
        if not msg.use_distributed_resource:
            tmp_file = os.path.join(self.task_computer.resource_manager.get_temporary_dir(self.task_id),
                                    "res" + self.task_id)
            output_dir = self.task_computer.resource_manager.get_resource_dir(self.task_id)
            extra_data = {"task_id": self.task_id, "data_type": 'resource', 'output_dir': output_dir}
            self.conn.consumer = DecryptFileConsumer([tmp_file], output_dir, self, extra_data)
            self.conn.stream_mode = True
        self.__send_accept_resource_format()

    def _react_to_hello(self, msg):
        send_hello = False

        if self.key_id == 0:
            self.key_id = msg.client_key_id
            send_hello = True

        if not self.verify(msg):
            logger.error("Wrong signature for Hello msg")
            self.disconnect(TaskSession.DCRUnverified)
            return

        if msg.proto_id != TASK_PROTOCOL_ID:
            logger.error("Protocol version mismatch {} vs {} (local)"
                         .format(msg.proto_id, TASK_PROTOCOL_ID))
            self.disconnect(TaskSession.DCRProtocolVersion)
            return

        if send_hello:
            self.send_hello()
        self.send(MessageRandVal(msg.rand_val), send_unverified=True)

    def _react_to_rand_val(self, msg):
        if self.rand_val == msg.rand_val:
            self.verified = True
            self.task_server.verified_conn(self.conn_id, )
            for msg in self.msgs_to_send:
                self.send(msg)
            self.msgs_to_send = []
        else:
            self.disconnect(TaskSession.DCRUnverified)

    def _react_to_start_session_response(self, msg):
        self.task_server.respond_to(self.key_id, self, msg.conn_id)

    def _react_to_middleman(self, msg):
        self.send(MessageBeingMiddlemanAccepted())
        self.task_server.be_a_middleman(self.key_id, self, self.conn_id, msg.asking_node, msg.dest_node,
                                        msg.ask_conn_id)

    def _react_to_join_middleman_conn(self, msg):
        self.middleman_conn_data = {'key_id': msg.key_id, 'conn_id': msg.conn_id,
                                    'dest_node_key_id': msg.dest_node_key_id}
        self.send(MessageMiddlemanAccepted())

    def _react_to_middleman_ready(self, msg):
        key_id = self.middleman_conn_data.get('key_id')
        conn_id = self.middleman_conn_data.get('conn_id')
        dest_node_key_id = self.middleman_conn_data.get('dest_node_key_id')
        self.task_server.respond_to_middleman(key_id, self, conn_id, dest_node_key_id)

    def _react_to_being_middleman_accepted(self, msg):
        self.key_id = self.asking_node_key_id

    def _react_to_middleman_accepted(self, msg):
        self.send(MessageMiddlemanReady())
        self.is_middleman = True
        self.open_session.is_middleman = True

    def _react_to_nat_punch(self, msg):
        self.task_server.organize_nat_punch(self.address, self.port, self.key_id, msg.asking_node, msg.dest_node,
                                            msg.ask_conn_id)
        self.send(MessageWaitForNatTraverse(self.port))
        self.dropped()

    def _react_to_wait_for_nat_traverse(self, msg):
        self.task_server.wait_for_nat_traverse(msg.port, self)

    def _react_to_nat_punch_failure(self, msg):
        pass

    def send(self, msg, send_unverified=False):
        if not self.is_middleman and not self.verified and not send_unverified:
            self.msgs_to_send.append(msg)
            return
        MiddlemanSafeSession.send(self, msg, send_unverified=send_unverified)
        # print "Task Session Sending to {}:{}: {}".format(self.address, self.port, msg)
        self.task_server.set_last_message("->", time.localtime(), msg, self.address, self.port)

    def __send_delta_resource(self, msg):
        res_file_path = self.task_manager.get_resources(msg.task_id, pickle.loads(msg.resource_header),
                                                        resource_types["zip"])

        if not res_file_path:
            logger.error("Task {} has no resource".format(msg.task_id))
            self.conn.transport.write(struct.pack("!L", 0))
            self.dropped()
            return

        self.conn.producer = EncryptFileProducer([res_file_path], self)

    def __send_resource_parts_list(self, msg):
        res = self.task_manager.get_resources(msg.task_id, pickle.loads(msg.resource_header),
                                              resource_types["parts"])
        if res is None:
            return
        delta_header, parts_list = res

        self.send(MessageDeltaParts(self.task_id, delta_header, parts_list, self.task_server.get_node_name(),
                                    self.task_server.node, self.task_server.get_resource_addr(),
                                    self.task_server.get_resource_port())
                  )

    def __send_resource_list(self, msg):
        resource_manager = self.task_server.client.resource_server.resource_manager
        client_options = resource_manager.build_client_options(self.task_server.get_key_id())
        res = resource_manager.list_split_resources(msg.task_id)
        self.send(MessageResourceList(res, options=client_options))
<<<<<<< HEAD
=======
        # self.dropped()
>>>>>>> 3f429f3e

    def __send_resource_format(self, use_distributed_resource):
        self.send(MessageResourceFormat(use_distributed_resource))

    def __send_accept_resource_format(self):
        self.send(MessageAcceptResourceFormat())

    def __send_data_results(self, res):
        result = pickle.dumps(res.result)
        extra_data = {"subtask_id": res.subtask_id, "data_type": "result"}
        self.conn.producer = EncryptDataProducer(self.encrypt(result), self, extra_data=extra_data)

    def __send_files_results(self, res):
        extra_data = {"subtask_id": res.subtask_id}
        self.conn.producer = EncryptFileProducer(res.result, self, extra_data=extra_data)

    def __send_result_hash(self, res):
        task_result_manager = self.task_manager.task_result_manager
        resource_manager = task_result_manager.resource_manager
        client_options = resource_manager.build_client_options(self.task_server.get_key_id())

        subtask_id = res.subtask_id
        secret = task_result_manager.gen_secret()
        output = None
        errors = None
        recoverable_error = False

        try:
            output = task_result_manager.create(self.task_server.node, res,
                                                secret, client_options)
        except EnvironmentError as exc:
            errors = exc.message
            recoverable_error = True
        except Exception as exc:
            errors = exc.message
            logger.debug(traceback.format_exc())

        if output:
            file_name, multihash = output
            logger.debug("Task session: sending task result hash: {} ({}, options: {})"
                         .format(file_name, multihash, client_options))
            self.send(MessageTaskResultHash(subtask_id, multihash, secret, options=client_options))
        else:
            logger.error("Couldn't create a task result package for subtask {}: {}"
                         .format(res.subtask_id, errors))
            if recoverable_error:
                self.task_server.retry_sending_task_result(subtask_id)
            else:
                self.send(MessageTaskFailure(subtask_id, errors))
                self.task_server.task_result_sent(subtask_id)
            self.dropped()

    def __receive_data_result(self, msg):
        extra_data = {"subtask_id": msg.subtask_id, "result_type": msg.result_type, "data_type": "result"}
        self.conn.consumer = DecryptDataConsumer(self, extra_data)
        self.conn.stream_mode = True
        self.subtask_id = msg.subtask_id

    def __receive_files_result(self, msg):
        extra_data = {"subtask_id": msg.subtask_id, "result_type": msg.result_type, "data_type": "result"}
        output_dir = self.task_manager.dir_manager.get_task_temporary_dir(
            self.task_manager.get_task_id(msg.subtask_id), create=False
        )
        self.conn.consumer = DecryptFileConsumer(msg.extra_data, output_dir, self, extra_data)
        self.conn.stream_mode = True
        self.subtask_id = msg.subtask_id

    def __set_msg_interpretations(self):
        self._interpretation.update({
            MessageWantToComputeTask.Type: self._react_to_want_to_compute_task,
            MessageTaskToCompute.Type: self._react_to_task_to_compute,
            MessageCannotAssignTask.Type: self._react_to_cannot_assign_task,
            MessageReportComputedTask.Type: self._react_to_report_computed_task,
            MessageGetTaskResult.Type: self._react_to_get_task_result,
            MessageTaskResultHash.Type: self._react_to_task_result_hash,
            MessageGetResource.Type: self._react_to_get_resource,
            MessageAcceptResourceFormat.Type: self._react_to_accept_resource_format,
            MessageResource.Type: self._react_to_resource,
            MessageResourceList.Type: self._react_to_resource_list,
            MessageSubtaskResultAccepted.Type: self._react_to_subtask_result_accepted,
            MessageSubtaskResultRejected.Type: self._react_to_subtask_result_rejected,
            MessageTaskFailure.Type: self._react_to_task_failure,
            MessageDeltaParts.Type: self._react_to_delta_parts,
            MessageResourceFormat.Type: self._react_to_resource_format,
            MessageHello.Type: self._react_to_hello,
            MessageRandVal.Type: self._react_to_rand_val,
            MessageStartSessionResponse.Type: self._react_to_start_session_response,
            MessageMiddleman.Type: self._react_to_middleman,
            MessageMiddlemanReady.Type: self._react_to_middleman_ready,
            MessageBeingMiddlemanAccepted.Type: self._react_to_being_middleman_accepted,
            MessageMiddlemanAccepted.Type: self._react_to_middleman_accepted,
            MessageJoinMiddlemanConn.Type: self._react_to_join_middleman_conn,
            MessageNatPunch.Type: self._react_to_nat_punch,
            MessageWaitForNatTraverse.Type: self._react_to_wait_for_nat_traverse,
            MessageWaitingForResults.Type: self._react_to_waiting_for_results,
        })

        # self.can_be_not_encrypted.append(MessageHello.Type)
        self.can_be_unsigned.append(MessageHello.Type)
        self.can_be_unverified.extend([MessageHello.Type, MessageRandVal.Type])
<|MERGE_RESOLUTION|>--- conflicted
+++ resolved
@@ -1,747 +1,698 @@
-import cPickle as pickle
-import logging
-import os
-import struct
-import time
-import traceback
-
-from golem.network.transport.message import MessageHello, MessageRandVal, MessageWantToComputeTask, \
-    MessageTaskToCompute, MessageCannotAssignTask, MessageGetResource, MessageResource, MessageReportComputedTask, \
-    MessageGetTaskResult, MessageRemoveTask, MessageSubtaskResultAccepted, MessageSubtaskResultRejected, \
-    MessageDeltaParts, MessageResourceFormat, MessageAcceptResourceFormat, MessageTaskFailure, \
-    MessageStartSessionResponse, MessageMiddleman, MessageMiddlemanReady, MessageBeingMiddlemanAccepted, \
-    MessageMiddlemanAccepted, MessageJoinMiddlemanConn, MessageNatPunch, MessageWaitForNatTraverse, \
-<<<<<<< HEAD
-    MessageResourceList, MessageTaskResultHash, MessageWaitingForResults
-=======
-    MessageResourceList, MessageTaskResultHash
->>>>>>> 3f429f3e
-from golem.network.transport.session import MiddlemanSafeSession
-from golem.network.transport.tcpnetwork import MidAndFilesProtocol, EncryptFileProducer, DecryptFileConsumer, \
-    EncryptDataProducer, DecryptDataConsumer
-from golem.resource.resource import decompress_dir
-from golem.task.taskbase import result_types, resource_types
-from golem.transactions.ethereum.ethereumpaymentskeeper import EthAccountInfo
-
-logger = logging.getLogger(__name__)
-
-
-TASK_PROTOCOL_ID = 3
-
-
-class TaskSession(MiddlemanSafeSession):
-    """ Session for Golem task network """
-
-    ConnectionStateType = MidAndFilesProtocol
-
-    def __init__(self, conn):
-        """
-        Create new Session
-        :param Protocol conn: connection protocol implementation that this session should enhance
-        :return:
-        """
-        MiddlemanSafeSession.__init__(self, conn)
-        self.task_server = self.conn.server
-        self.task_manager = self.task_server.task_manager
-        self.task_computer = self.task_server.task_computer
-        self.task_id = None  # current task id
-        self.subtask_id = None  # current subtask id
-        self.conn_id = None  # connection id
-        self.asking_node_key_id = None  # key of a peer that communicates with us through middleman session
-
-        self.msgs_to_send = []  # messages waiting to be send (because connection hasn't been verified yet)
-
-        self.last_resource_msg = None  # last message about resource
-
-        self.result_owner = None  # information about user that should be rewarded (or punished) for the result
-
-        self.__set_msg_interpretations()
-
-    ########################
-    # BasicSession methods #
-    ########################
-
-    def interpret(self, msg):
-        """ React to specific message. Disconnect, if message type is unknown for that session.
-        In middleman mode doesn't react to message, just sends it to other open session.
-        :param Message msg: Message to interpret and react to.
-        :return None:
-        """
-        # print "Receiving from {}:{}: {}".format(self.address, self.port, msg)
-        self.task_server.set_last_message("<-", time.localtime(), msg, self.address, self.port)
-        MiddlemanSafeSession.interpret(self, msg)
-
-    def dropped(self):
-        """ Close connection """
-        MiddlemanSafeSession.dropped(self)
-        if self.task_server:
-            self.task_server.remove_task_session(self)
-
-    #######################
-    # SafeSession methods #
-    #######################
-
-    def encrypt(self, data):
-        """ Encrypt given data using key_id from this connection
-        :param str data: data to be encrypted
-        :return str: encrypted data or unchanged message (if server doesn't exist)
-        """
-        if self.task_server:
-            return self.task_server.encrypt(data, self.key_id)
-        logger.warning("Can't encrypt message - no task server")
-        return data
-
-    def decrypt(self, data):
-        """ Decrypt given data using private key. If during decryption AssertionError occurred this may mean that
-        data is not encrypted simple serialized message. In that case unaltered data are returned.
-        :param str data: data to be decrypted
-        :return str|None: decrypted data
-        """
-        if self.task_server is None:
-            logger.warning("Can't decrypt data - no task server")
-            return data
-        try:
-            data = self.task_server.decrypt(data)
-        except AssertionError:
-            logger.warning("Failed to decrypt message, maybe it's not encrypted?")
-        except Exception as err:
-            logger.warning("Fail to decrypt message {}".format(err))
-            self.dropped()
-            return None
-
-        return data
-
-    def sign(self, msg):
-        """ Sign given message
-        :param Message msg: message to be signed
-        :return Message: signed message
-        """
-        if self.task_server is None:
-            logger.error("Task Server is None, can't sign a message.")
-            return None
-
-        msg.sig = self.task_server.sign(msg.get_short_hash())
-        return msg
-
-    def verify(self, msg):
-        """ Verify signature on given message. Check if message was signed with key_id from this connection.
-        :param Message msg: message to be verified
-        :return boolean: True if message was signed with key_id from this connection
-        """
-        verify = self.task_server.verify_sig(msg.sig, msg.get_short_hash(), self.key_id)
-        return verify
-
-    #######################
-    # FileSession methods #
-    #######################
-
-    def data_sent(self, extra_data):
-        """ All data that should be send in a stream mode has been send.
-        :param dict extra_data: additional information that may be needed
-        """
-        if extra_data and "subtask_id" in extra_data:
-            self.task_server.task_result_sent(extra_data["subtask_id"])
-        MiddlemanSafeSession.data_sent(self, extra_data)
-        self.dropped()
-
-    def full_data_received(self, extra_data):
-        """ Received all data in a stream mode (it may be task result or resources for the task).
-        :param dict extra_data: additional information that may be needed
-        """
-        data_type = extra_data.get('data_type')
-        if data_type is None:
-            logger.error("Wrong full data received type")
-            self.dropped()
-            return
-        if data_type == "resource":
-            self.resource_received(extra_data)
-        elif data_type == "result":
-            self.result_received(extra_data)
-        else:
-            logger.error("Unknown data type {}".format(data_type))
-            self.conn.producer = None
-            self.dropped()
-
-    def resource_received(self, extra_data):
-        """ Inform server about received resource
-        :param dict extra_data: dictionary with information about received resource
-        """
-        file_sizes = extra_data.get('file_sizes')
-        if file_sizes is None:
-            logger.error("No file sizes given")
-            self.dropped()
-        file_size = file_sizes[0]
-        tmp_file = extra_data.get('file_received')[0]
-        if file_size > 0:
-            decompress_dir(extra_data.get('output_dir'), tmp_file)
-        task_id = extra_data.get('task_id')
-        if task_id:
-            self.task_computer.resource_given(task_id)
-        else:
-            logger.error("No task_id in extra_data for received File")
-        self.conn.producer = None
-        self.dropped()
-
-    def result_received(self, extra_data, decrypt=True):
-        """ Inform server about received result
-        :param dict extra_data: dictionary with information about received result
-        :param bool decrypt: tells whether result decryption should be performed
-        """
-        result = extra_data.get('result')
-        result_type = extra_data.get("result_type")
-        subtask_id = extra_data.get("subtask_id")
-
-        if result_type is None:
-            logger.error("No information about result_type for received data ")
-            self._reject_subtask_result(subtask_id)
-            self.dropped()
-            return
-
-        if result_type == result_types['data']:
-            try:
-                if decrypt:
-                    result = self.decrypt(result)
-                result = pickle.loads(result)
-            except Exception as err:
-                logger.error("Can't unpickle result data {}".format(err))
-                self._reject_subtask_result(subtask_id)
-                self.dropped()
-                return
-
-        if subtask_id:
-            self.task_manager.computed_task_received(subtask_id, result, result_type)
-            if self.task_manager.verify_subtask(subtask_id):
-                self.task_server.accept_result(subtask_id, self.result_owner)
-                self.send(MessageSubtaskResultAccepted(subtask_id))
-            else:
-                self._reject_subtask_result(subtask_id)
-        else:
-            logger.error("No task_id value in extra_data for received data ")
-        self.dropped()
-
-    def _reject_subtask_result(self, subtask_id):
-        self.task_server.reject_result(subtask_id, self.result_owner)
-        self.send(MessageSubtaskResultRejected(subtask_id))
-
-    def request_task(self, node_name, task_id, performance_index, price, max_resource_size, max_memory_size, num_cores):
-        """ Inform that node wants to compute given task
-        :param str node_name: name of that node
-        :param uuid task_id: if of a task that node wants to compute
-        :param float performance_index: benchmark result for this task type
-        :param float price: price for an hour
-        :param int max_resource_size: how much disk space can this node offer
-        :param int max_memory_size: how much ram can this node offer
-        :param int num_cores: how many cpu cores this node can offer
-        :return:
-        """
-        self.send(MessageWantToComputeTask(node_name, task_id, performance_index, price,
-                                           max_resource_size, max_memory_size, num_cores))
-
-    def request_resource(self, task_id, resource_header):
-        """ Ask for a resources for a given task. Task owner should compare given resource header with
-         resources for that task and send only lacking / changed resources
-        :param uuid task_id:
-        :param ResourceHeader resource_header: description of resources that current node has
-        :return:
-        """
-        self.send(MessageGetResource(task_id, pickle.dumps(resource_header)))
-
-    # TODO address, port and eth_account should be in node_info (or shouldn't be here at all)
-    def send_report_computed_task(self, task_result, address, port, eth_account, node_info):
-        """ Send task results after finished computations
-        :param WaitingTaskResult task_result: finished computations result with additional information
-        :param str address: task result owner address
-        :param int port: task result owner port
-        :param str eth_account: ethereum address (bytes20) of task result owner
-        :param Node node_info: information about this node
-        :return:
-        """
-        if task_result.result_type == result_types['data']:
-            extra_data = []
-        elif task_result.result_type == result_types['files']:
-            extra_data = [os.path.basename(x) for x in task_result.result]
-        else:
-            logger.error("Unknown result type {}".format(task_result.result_type))
-            return
-        node_name = self.task_server.get_node_name()
-
-        self.send(MessageReportComputedTask(task_result.subtask_id, task_result.result_type, task_result.computing_time,
-                                            node_name, address, port, self.task_server.get_key_id(), node_info,
-                                            eth_account, extra_data))
-
-    def send_task_failure(self, subtask_id, err_msg):
-        """ Inform task owner that an error occurred during task computation
-        :param str subtask_id:
-        :param err_msg: error message that occurred during computation
-        """
-        self.send(MessageTaskFailure(subtask_id, err_msg))
-
-    def send_result_rejected(self, subtask_id):
-        """ Inform that result don't pass verification
-        :param str subtask_id: subtask that has wrong result
-        """
-        self.send(MessageSubtaskResultRejected(subtask_id))
-
-    def send_message_subtask_accepted(self, subtask_id, reward):
-        """ Inform that results pass verification and confirm reward
-        :param str subtask_id:
-        :param int reward: how high is the payment
-        """
-        self.send(MessageSubtaskResultAccepted(subtask_id, reward))
-
-    def send_hello(self):
-        """ Send first hello message, that should begin the communication """
-        self.send(
-            MessageHello(
-                client_key_id=self.task_server.get_key_id(),
-                rand_val=self.rand_val,
-                proto_id=TASK_PROTOCOL_ID
-            ),
-            send_unverified=True
-        )
-
-    def send_start_session_response(self, conn_id):
-        """ Inform that this session was started as an answer for a request to start task session
-        :param uuid conn_id: connection id for reference
-        """
-        self.send(MessageStartSessionResponse(conn_id))
-
-    # TODO Maybe dest_node is not necessary?
-    def send_middleman(self, asking_node, dest_node, ask_conn_id):
-        """ Ask node to become middleman in the communication with other node
-        :param Node asking_node: other node information. Middleman should connect with that node.
-        :param Node dest_node: information about this node
-        :param ask_conn_id: connection id that asking node gave for reference
-        """
-        self.asking_node_key_id = asking_node.key
-        self.send(MessageMiddleman(asking_node, dest_node, ask_conn_id))
-
-    def send_join_middleman_conn(self, key_id, conn_id, dest_node_key_id):
-        """ Ask node communicate with other through middleman connection (this node is the middleman and connection
-            with other node is already opened
-        :param key_id:  this node public key
-        :param conn_id: connection id for reference
-        :param dest_node_key_id: public key of the other node of the middleman connection
-        """
-        self.send(MessageJoinMiddlemanConn(key_id, conn_id, dest_node_key_id))
-
-    def send_nat_punch(self, asking_node, dest_node, ask_conn_id):
-        """ Ask node to inform other node about nat hole that this node will prepare with this connection
-        :param Node asking_node: node that should be informed about potential hole based on this connection
-        :param Node dest_node: node that will try to end this connection and open hole in it's NAT
-        :param uuid ask_conn_id: connection id that asking node gave for reference
-        :return:
-        """
-        self.asking_node_key_id = asking_node.key
-        self.send(MessageNatPunch(asking_node, dest_node, ask_conn_id))
-
-    #########################
-    # Reactions to messages #
-    #########################
-
-    def _react_to_want_to_compute_task(self, msg):
-        trust = self.task_server.get_computing_trust(self.key_id)
-        logger.debug("Computing trust level: {}".format(trust))
-        if trust >= self.task_server.config_desc.computing_trust:
-            ctd, wrong_task, wait = self.task_manager.get_next_subtask(self.key_id, msg.node_name, msg.task_id,
-                                                                       msg.perf_index, msg.price, msg.max_resource_size,
-                                                                       msg.max_memory_size, msg.num_cores, self.address)
-        else:
-            ctd, wrong_task, wait = None, False, False
-
-        if wrong_task:
-            self.send(MessageCannotAssignTask(msg.task_id, "Not my task  {}".format(msg.task_id)))
-            self.dropped()
-        elif ctd:
-            self.send(MessageTaskToCompute(ctd))
-        elif wait:
-            self.send(MessageWaitingForResults())
-        else:
-            self.send(MessageCannotAssignTask(msg.task_id, "No more subtasks in {}".format(msg.task_id)))
-            self.dropped()
-
-    def _react_to_task_to_compute(self, msg):
-        if self.task_manager.comp_task_keeper.receive_subtask(msg.ctd):
-            self.task_server.add_task_session(msg.ctd.subtask_id, self)
-            self.task_computer.task_given(msg.ctd, self.task_server.get_subtask_ttl(msg.ctd.task_id))
-        else:
-<<<<<<< HEAD
-            self.task_computer.session_closed()
-            self.dropped()
-
-    def _react_to_waiting_for_results(self, _):
-        self.task_computer.session_closed()
-        if not self.msgs_to_send:
-            self.disconnect(self.DCRNoMoreMessages)
-=======
-            self.dropped()
->>>>>>> 3f429f3e
-
-    def _react_to_cannot_assign_task(self, msg):
-        self.task_computer.task_request_rejected(msg.task_id, msg.reason)
-        self.task_server.remove_task_header(msg.task_id)
-        self.task_computer.session_closed()
-        self.dropped()
-
-    def _react_to_report_computed_task(self, msg):
-        if msg.subtask_id in self.task_manager.subtask2task_mapping:
-            self.task_server.receive_subtask_computation_time(msg.subtask_id, msg.computation_time)
-            delay = self.task_manager.accept_results_delay(self.task_manager.subtask2task_mapping[msg.subtask_id])
-<<<<<<< HEAD
-            self.result_owner = EthAccountInfo(msg.key_id, msg.port, msg.address, msg.node_name, msg.node_info,
-                                               msg.eth_account)
-            self.send(MessageGetTaskResult(msg.subtask_id, delay))
-=======
-
-            # if delay == -1.0:
-            #     self.dropped()
-            # elif delay == 0.0:
-            if delay <= 0.0:
-                self.result_owner = EthAccountInfo(msg.key_id, msg.port, msg.address, msg.node_name, msg.node_info,
-                                                   msg.eth_account)
-                self.send(MessageGetTaskResult(msg.subtask_id, delay))
-
-                # if msg.result_type == result_types['data']:
-                #     self.__receive_data_result(msg)
-                # elif msg.result_type == result_types['files']:
-                #     self.__receive_files_result(msg)
-                # else:
-                #     logger.error("Unknown result type {}".format(msg.result_type))
-                #     self.dropped()
-            else:
-                self.send(MessageGetTaskResult(msg.subtask_id, delay))
-                # self.dropped()
->>>>>>> 3f429f3e
-        else:
-            self.dropped()
-
-    def _react_to_get_task_result(self, msg):
-        res = self.task_server.get_waiting_task_result(msg.subtask_id)
-        if res is None:
-            return
-
-        if msg.delay <= 0.0:
-            res.already_sending = True
-            self.__send_result_hash(res)
-        else:
-            res.last_sending_trial = time.time()
-            res.delay_time = msg.delay
-            res.already_sending = False
-            self.dropped()
-
-    def _react_to_task_result_hash(self, msg):
-        secret = msg.secret
-        multihash = msg.multihash
-        subtask_id = msg.subtask_id
-        client_options = msg.options
-        task_id = self.task_manager.subtask2task_mapping.get(subtask_id)
-
-        logger.debug("IPFS: Task result hash received: {} from {}:{} (options: {})"
-                     .format(multihash, self.address, self.port, client_options))
-
-        def on_success(extracted_pkg, *args, **kwargs):
-            extra_data = extracted_pkg.to_extra_data()
-            logger.debug("IPFS: Task result extracted {}"
-                         .format(extracted_pkg.__dict__))
-            self.result_received(extra_data, decrypt=False)
-
-        def on_error(exc, *args, **kwargs):
-            logger.error("IPFS: Task result error: {} ({})"
-                         .format(subtask_id, exc or "unspecified"))
-            self.send(MessageSubtaskResultRejected(subtask_id))
-            self.task_server.reject_result(subtask_id, self.result_owner)
-            self.task_manager.task_computation_failure(subtask_id,
-                                                       'Error downloading task result')
-            self.dropped()
-
-<<<<<<< HEAD
-        self.task_manager.task_result_incoming(subtask_id)
-=======
->>>>>>> 3f429f3e
-        self.task_manager.task_result_manager.pull_package(multihash,
-                                                           task_id,
-                                                           subtask_id,
-                                                           secret,
-                                                           success=on_success,
-                                                           error=on_error,
-                                                           client_options=client_options)
-
-    def _react_to_get_resource(self, msg):
-        self.last_resource_msg = msg
-        self.__send_resource_format(self.task_server.config_desc.use_distributed_resource_management)
-
-    def _react_to_accept_resource_format(self, msg):
-        if self.last_resource_msg is not None:
-            if self.task_server.config_desc.use_distributed_resource_management:
-                self.__send_resource_list(self.last_resource_msg)
-                # self.dropped()
-            else:
-                self.__send_delta_resource(self.last_resource_msg)
-            self.last_resource_msg = None
-        else:
-            logger.error("Unexpected MessageAcceptResource message")
-            self.dropped()
-
-    def _react_to_resource(self, msg):
-        self.task_computer.resource_given(msg.subtask_id)
-<<<<<<< HEAD
-=======
-        # self.dropped()
->>>>>>> 3f429f3e
-
-    def _react_to_subtask_result_accepted(self, msg):
-        self.task_server.subtask_accepted(msg.subtask_id, msg.reward)
-        self.dropped()
-
-    def _react_to_subtask_result_rejected(self, msg):
-        self.task_server.subtask_rejected(msg.subtask_id)
-        self.dropped()
-
-    def _react_to_task_failure(self, msg):
-        self.task_server.subtask_failure(msg.subtask_id, msg.err)
-        self.dropped()
-
-    def _react_to_delta_parts(self, msg):
-        self.task_computer.wait_for_resources(self.task_id, msg.delta_header)
-        self.task_server.pull_resources(self.task_id, msg.parts)
-        self.task_server.add_resource_peer(msg.node_name, msg.addr, msg.port, self.key_id, msg.node_info)
-<<<<<<< HEAD
-=======
-        # self.dropped()
->>>>>>> 3f429f3e
-
-    def _react_to_resource_list(self, msg):
-        resource_manager = self.task_server.client.resource_server.resource_manager
-        resources = resource_manager.join_split_resources(msg.resources)
-        client_options = msg.options
-
-        self.task_computer.wait_for_resources(self.task_id, resources)
-        self.task_server.pull_resources(self.task_id, resources,
-                                        client_options=client_options)
-<<<<<<< HEAD
-=======
-        # self.dropped()
->>>>>>> 3f429f3e
-
-    def _react_to_resource_format(self, msg):
-        if not msg.use_distributed_resource:
-            tmp_file = os.path.join(self.task_computer.resource_manager.get_temporary_dir(self.task_id),
-                                    "res" + self.task_id)
-            output_dir = self.task_computer.resource_manager.get_resource_dir(self.task_id)
-            extra_data = {"task_id": self.task_id, "data_type": 'resource', 'output_dir': output_dir}
-            self.conn.consumer = DecryptFileConsumer([tmp_file], output_dir, self, extra_data)
-            self.conn.stream_mode = True
-        self.__send_accept_resource_format()
-
-    def _react_to_hello(self, msg):
-        send_hello = False
-
-        if self.key_id == 0:
-            self.key_id = msg.client_key_id
-            send_hello = True
-
-        if not self.verify(msg):
-            logger.error("Wrong signature for Hello msg")
-            self.disconnect(TaskSession.DCRUnverified)
-            return
-
-        if msg.proto_id != TASK_PROTOCOL_ID:
-            logger.error("Protocol version mismatch {} vs {} (local)"
-                         .format(msg.proto_id, TASK_PROTOCOL_ID))
-            self.disconnect(TaskSession.DCRProtocolVersion)
-            return
-
-        if send_hello:
-            self.send_hello()
-        self.send(MessageRandVal(msg.rand_val), send_unverified=True)
-
-    def _react_to_rand_val(self, msg):
-        if self.rand_val == msg.rand_val:
-            self.verified = True
-            self.task_server.verified_conn(self.conn_id, )
-            for msg in self.msgs_to_send:
-                self.send(msg)
-            self.msgs_to_send = []
-        else:
-            self.disconnect(TaskSession.DCRUnverified)
-
-    def _react_to_start_session_response(self, msg):
-        self.task_server.respond_to(self.key_id, self, msg.conn_id)
-
-    def _react_to_middleman(self, msg):
-        self.send(MessageBeingMiddlemanAccepted())
-        self.task_server.be_a_middleman(self.key_id, self, self.conn_id, msg.asking_node, msg.dest_node,
-                                        msg.ask_conn_id)
-
-    def _react_to_join_middleman_conn(self, msg):
-        self.middleman_conn_data = {'key_id': msg.key_id, 'conn_id': msg.conn_id,
-                                    'dest_node_key_id': msg.dest_node_key_id}
-        self.send(MessageMiddlemanAccepted())
-
-    def _react_to_middleman_ready(self, msg):
-        key_id = self.middleman_conn_data.get('key_id')
-        conn_id = self.middleman_conn_data.get('conn_id')
-        dest_node_key_id = self.middleman_conn_data.get('dest_node_key_id')
-        self.task_server.respond_to_middleman(key_id, self, conn_id, dest_node_key_id)
-
-    def _react_to_being_middleman_accepted(self, msg):
-        self.key_id = self.asking_node_key_id
-
-    def _react_to_middleman_accepted(self, msg):
-        self.send(MessageMiddlemanReady())
-        self.is_middleman = True
-        self.open_session.is_middleman = True
-
-    def _react_to_nat_punch(self, msg):
-        self.task_server.organize_nat_punch(self.address, self.port, self.key_id, msg.asking_node, msg.dest_node,
-                                            msg.ask_conn_id)
-        self.send(MessageWaitForNatTraverse(self.port))
-        self.dropped()
-
-    def _react_to_wait_for_nat_traverse(self, msg):
-        self.task_server.wait_for_nat_traverse(msg.port, self)
-
-    def _react_to_nat_punch_failure(self, msg):
-        pass
-
-    def send(self, msg, send_unverified=False):
-        if not self.is_middleman and not self.verified and not send_unverified:
-            self.msgs_to_send.append(msg)
-            return
-        MiddlemanSafeSession.send(self, msg, send_unverified=send_unverified)
-        # print "Task Session Sending to {}:{}: {}".format(self.address, self.port, msg)
-        self.task_server.set_last_message("->", time.localtime(), msg, self.address, self.port)
-
-    def __send_delta_resource(self, msg):
-        res_file_path = self.task_manager.get_resources(msg.task_id, pickle.loads(msg.resource_header),
-                                                        resource_types["zip"])
-
-        if not res_file_path:
-            logger.error("Task {} has no resource".format(msg.task_id))
-            self.conn.transport.write(struct.pack("!L", 0))
-            self.dropped()
-            return
-
-        self.conn.producer = EncryptFileProducer([res_file_path], self)
-
-    def __send_resource_parts_list(self, msg):
-        res = self.task_manager.get_resources(msg.task_id, pickle.loads(msg.resource_header),
-                                              resource_types["parts"])
-        if res is None:
-            return
-        delta_header, parts_list = res
-
-        self.send(MessageDeltaParts(self.task_id, delta_header, parts_list, self.task_server.get_node_name(),
-                                    self.task_server.node, self.task_server.get_resource_addr(),
-                                    self.task_server.get_resource_port())
-                  )
-
-    def __send_resource_list(self, msg):
-        resource_manager = self.task_server.client.resource_server.resource_manager
-        client_options = resource_manager.build_client_options(self.task_server.get_key_id())
-        res = resource_manager.list_split_resources(msg.task_id)
-        self.send(MessageResourceList(res, options=client_options))
-<<<<<<< HEAD
-=======
-        # self.dropped()
->>>>>>> 3f429f3e
-
-    def __send_resource_format(self, use_distributed_resource):
-        self.send(MessageResourceFormat(use_distributed_resource))
-
-    def __send_accept_resource_format(self):
-        self.send(MessageAcceptResourceFormat())
-
-    def __send_data_results(self, res):
-        result = pickle.dumps(res.result)
-        extra_data = {"subtask_id": res.subtask_id, "data_type": "result"}
-        self.conn.producer = EncryptDataProducer(self.encrypt(result), self, extra_data=extra_data)
-
-    def __send_files_results(self, res):
-        extra_data = {"subtask_id": res.subtask_id}
-        self.conn.producer = EncryptFileProducer(res.result, self, extra_data=extra_data)
-
-    def __send_result_hash(self, res):
-        task_result_manager = self.task_manager.task_result_manager
-        resource_manager = task_result_manager.resource_manager
-        client_options = resource_manager.build_client_options(self.task_server.get_key_id())
-
-        subtask_id = res.subtask_id
-        secret = task_result_manager.gen_secret()
-        output = None
-        errors = None
-        recoverable_error = False
-
-        try:
-            output = task_result_manager.create(self.task_server.node, res,
-                                                secret, client_options)
-        except EnvironmentError as exc:
-            errors = exc.message
-            recoverable_error = True
-        except Exception as exc:
-            errors = exc.message
-            logger.debug(traceback.format_exc())
-
-        if output:
-            file_name, multihash = output
-            logger.debug("Task session: sending task result hash: {} ({}, options: {})"
-                         .format(file_name, multihash, client_options))
-            self.send(MessageTaskResultHash(subtask_id, multihash, secret, options=client_options))
-        else:
-            logger.error("Couldn't create a task result package for subtask {}: {}"
-                         .format(res.subtask_id, errors))
-            if recoverable_error:
-                self.task_server.retry_sending_task_result(subtask_id)
-            else:
-                self.send(MessageTaskFailure(subtask_id, errors))
-                self.task_server.task_result_sent(subtask_id)
-            self.dropped()
-
-    def __receive_data_result(self, msg):
-        extra_data = {"subtask_id": msg.subtask_id, "result_type": msg.result_type, "data_type": "result"}
-        self.conn.consumer = DecryptDataConsumer(self, extra_data)
-        self.conn.stream_mode = True
-        self.subtask_id = msg.subtask_id
-
-    def __receive_files_result(self, msg):
-        extra_data = {"subtask_id": msg.subtask_id, "result_type": msg.result_type, "data_type": "result"}
-        output_dir = self.task_manager.dir_manager.get_task_temporary_dir(
-            self.task_manager.get_task_id(msg.subtask_id), create=False
-        )
-        self.conn.consumer = DecryptFileConsumer(msg.extra_data, output_dir, self, extra_data)
-        self.conn.stream_mode = True
-        self.subtask_id = msg.subtask_id
-
-    def __set_msg_interpretations(self):
-        self._interpretation.update({
-            MessageWantToComputeTask.Type: self._react_to_want_to_compute_task,
-            MessageTaskToCompute.Type: self._react_to_task_to_compute,
-            MessageCannotAssignTask.Type: self._react_to_cannot_assign_task,
-            MessageReportComputedTask.Type: self._react_to_report_computed_task,
-            MessageGetTaskResult.Type: self._react_to_get_task_result,
-            MessageTaskResultHash.Type: self._react_to_task_result_hash,
-            MessageGetResource.Type: self._react_to_get_resource,
-            MessageAcceptResourceFormat.Type: self._react_to_accept_resource_format,
-            MessageResource.Type: self._react_to_resource,
-            MessageResourceList.Type: self._react_to_resource_list,
-            MessageSubtaskResultAccepted.Type: self._react_to_subtask_result_accepted,
-            MessageSubtaskResultRejected.Type: self._react_to_subtask_result_rejected,
-            MessageTaskFailure.Type: self._react_to_task_failure,
-            MessageDeltaParts.Type: self._react_to_delta_parts,
-            MessageResourceFormat.Type: self._react_to_resource_format,
-            MessageHello.Type: self._react_to_hello,
-            MessageRandVal.Type: self._react_to_rand_val,
-            MessageStartSessionResponse.Type: self._react_to_start_session_response,
-            MessageMiddleman.Type: self._react_to_middleman,
-            MessageMiddlemanReady.Type: self._react_to_middleman_ready,
-            MessageBeingMiddlemanAccepted.Type: self._react_to_being_middleman_accepted,
-            MessageMiddlemanAccepted.Type: self._react_to_middleman_accepted,
-            MessageJoinMiddlemanConn.Type: self._react_to_join_middleman_conn,
-            MessageNatPunch.Type: self._react_to_nat_punch,
-            MessageWaitForNatTraverse.Type: self._react_to_wait_for_nat_traverse,
-            MessageWaitingForResults.Type: self._react_to_waiting_for_results,
-        })
-
-        # self.can_be_not_encrypted.append(MessageHello.Type)
-        self.can_be_unsigned.append(MessageHello.Type)
-        self.can_be_unverified.extend([MessageHello.Type, MessageRandVal.Type])
+import cPickle as pickle
+import logging
+import os
+import struct
+import time
+import traceback
+
+from golem.network.transport.message import MessageHello, MessageRandVal, MessageWantToComputeTask, \
+    MessageTaskToCompute, MessageCannotAssignTask, MessageGetResource, MessageResource, MessageReportComputedTask, \
+    MessageGetTaskResult, MessageRemoveTask, MessageSubtaskResultAccepted, MessageSubtaskResultRejected, \
+    MessageDeltaParts, MessageResourceFormat, MessageAcceptResourceFormat, MessageTaskFailure, \
+    MessageStartSessionResponse, MessageMiddleman, MessageMiddlemanReady, MessageBeingMiddlemanAccepted, \
+    MessageMiddlemanAccepted, MessageJoinMiddlemanConn, MessageNatPunch, MessageWaitForNatTraverse, \
+    MessageResourceList, MessageTaskResultHash, MessageWaitingForResults
+from golem.network.transport.session import MiddlemanSafeSession
+from golem.network.transport.tcpnetwork import MidAndFilesProtocol, EncryptFileProducer, DecryptFileConsumer, \
+    EncryptDataProducer, DecryptDataConsumer
+from golem.resource.resource import decompress_dir
+from golem.task.taskbase import result_types, resource_types
+from golem.transactions.ethereum.ethereumpaymentskeeper import EthAccountInfo
+
+logger = logging.getLogger(__name__)
+
+
+TASK_PROTOCOL_ID = 3
+
+
+class TaskSession(MiddlemanSafeSession):
+    """ Session for Golem task network """
+
+    ConnectionStateType = MidAndFilesProtocol
+
+    def __init__(self, conn):
+        """
+        Create new Session
+        :param Protocol conn: connection protocol implementation that this session should enhance
+        :return:
+        """
+        MiddlemanSafeSession.__init__(self, conn)
+        self.task_server = self.conn.server
+        self.task_manager = self.task_server.task_manager
+        self.task_computer = self.task_server.task_computer
+        self.task_id = None  # current task id
+        self.subtask_id = None  # current subtask id
+        self.conn_id = None  # connection id
+        self.asking_node_key_id = None  # key of a peer that communicates with us through middleman session
+
+        self.msgs_to_send = []  # messages waiting to be send (because connection hasn't been verified yet)
+
+        self.last_resource_msg = None  # last message about resource
+
+        self.result_owner = None  # information about user that should be rewarded (or punished) for the result
+
+        self.__set_msg_interpretations()
+
+    ########################
+    # BasicSession methods #
+    ########################
+
+    def interpret(self, msg):
+        """ React to specific message. Disconnect, if message type is unknown for that session.
+        In middleman mode doesn't react to message, just sends it to other open session.
+        :param Message msg: Message to interpret and react to.
+        :return None:
+        """
+        # print "Receiving from {}:{}: {}".format(self.address, self.port, msg)
+        self.task_server.set_last_message("<-", time.localtime(), msg, self.address, self.port)
+        MiddlemanSafeSession.interpret(self, msg)
+
+    def dropped(self):
+        """ Close connection """
+        MiddlemanSafeSession.dropped(self)
+        if self.task_server:
+            self.task_server.remove_task_session(self)
+
+    #######################
+    # SafeSession methods #
+    #######################
+
+    def encrypt(self, data):
+        """ Encrypt given data using key_id from this connection
+        :param str data: data to be encrypted
+        :return str: encrypted data or unchanged message (if server doesn't exist)
+        """
+        if self.task_server:
+            return self.task_server.encrypt(data, self.key_id)
+        logger.warning("Can't encrypt message - no task server")
+        return data
+
+    def decrypt(self, data):
+        """ Decrypt given data using private key. If during decryption AssertionError occurred this may mean that
+        data is not encrypted simple serialized message. In that case unaltered data are returned.
+        :param str data: data to be decrypted
+        :return str|None: decrypted data
+        """
+        if self.task_server is None:
+            logger.warning("Can't decrypt data - no task server")
+            return data
+        try:
+            data = self.task_server.decrypt(data)
+        except AssertionError:
+            logger.warning("Failed to decrypt message, maybe it's not encrypted?")
+        except Exception as err:
+            logger.warning("Fail to decrypt message {}".format(err))
+            self.dropped()
+            return None
+
+        return data
+
+    def sign(self, msg):
+        """ Sign given message
+        :param Message msg: message to be signed
+        :return Message: signed message
+        """
+        if self.task_server is None:
+            logger.error("Task Server is None, can't sign a message.")
+            return None
+
+        msg.sig = self.task_server.sign(msg.get_short_hash())
+        return msg
+
+    def verify(self, msg):
+        """ Verify signature on given message. Check if message was signed with key_id from this connection.
+        :param Message msg: message to be verified
+        :return boolean: True if message was signed with key_id from this connection
+        """
+        verify = self.task_server.verify_sig(msg.sig, msg.get_short_hash(), self.key_id)
+        return verify
+
+    #######################
+    # FileSession methods #
+    #######################
+
+    def data_sent(self, extra_data):
+        """ All data that should be send in a stream mode has been send.
+        :param dict extra_data: additional information that may be needed
+        """
+        if extra_data and "subtask_id" in extra_data:
+            self.task_server.task_result_sent(extra_data["subtask_id"])
+        MiddlemanSafeSession.data_sent(self, extra_data)
+        self.dropped()
+
+    def full_data_received(self, extra_data):
+        """ Received all data in a stream mode (it may be task result or resources for the task).
+        :param dict extra_data: additional information that may be needed
+        """
+        data_type = extra_data.get('data_type')
+        if data_type is None:
+            logger.error("Wrong full data received type")
+            self.dropped()
+            return
+        if data_type == "resource":
+            self.resource_received(extra_data)
+        elif data_type == "result":
+            self.result_received(extra_data)
+        else:
+            logger.error("Unknown data type {}".format(data_type))
+            self.conn.producer = None
+            self.dropped()
+
+    def resource_received(self, extra_data):
+        """ Inform server about received resource
+        :param dict extra_data: dictionary with information about received resource
+        """
+        file_sizes = extra_data.get('file_sizes')
+        if file_sizes is None:
+            logger.error("No file sizes given")
+            self.dropped()
+        file_size = file_sizes[0]
+        tmp_file = extra_data.get('file_received')[0]
+        if file_size > 0:
+            decompress_dir(extra_data.get('output_dir'), tmp_file)
+        task_id = extra_data.get('task_id')
+        if task_id:
+            self.task_computer.resource_given(task_id)
+        else:
+            logger.error("No task_id in extra_data for received File")
+        self.conn.producer = None
+        self.dropped()
+
+    def result_received(self, extra_data, decrypt=True):
+        """ Inform server about received result
+        :param dict extra_data: dictionary with information about received result
+        :param bool decrypt: tells whether result decryption should be performed
+        """
+        result = extra_data.get('result')
+        result_type = extra_data.get("result_type")
+        subtask_id = extra_data.get("subtask_id")
+
+        if result_type is None:
+            logger.error("No information about result_type for received data ")
+            self._reject_subtask_result(subtask_id)
+            self.dropped()
+            return
+
+        if result_type == result_types['data']:
+            try:
+                if decrypt:
+                    result = self.decrypt(result)
+                result = pickle.loads(result)
+            except Exception as err:
+                logger.error("Can't unpickle result data {}".format(err))
+                self._reject_subtask_result(subtask_id)
+                self.dropped()
+                return
+
+        if subtask_id:
+            self.task_manager.computed_task_received(subtask_id, result, result_type)
+            if self.task_manager.verify_subtask(subtask_id):
+                self.task_server.accept_result(subtask_id, self.result_owner)
+                self.send(MessageSubtaskResultAccepted(subtask_id))
+            else:
+                self._reject_subtask_result(subtask_id)
+        else:
+            logger.error("No task_id value in extra_data for received data ")
+        self.dropped()
+
+    def _reject_subtask_result(self, subtask_id):
+        self.task_server.reject_result(subtask_id, self.result_owner)
+        self.send(MessageSubtaskResultRejected(subtask_id))
+
+    def request_task(self, node_name, task_id, performance_index, price, max_resource_size, max_memory_size, num_cores):
+        """ Inform that node wants to compute given task
+        :param str node_name: name of that node
+        :param uuid task_id: if of a task that node wants to compute
+        :param float performance_index: benchmark result for this task type
+        :param float price: price for an hour
+        :param int max_resource_size: how much disk space can this node offer
+        :param int max_memory_size: how much ram can this node offer
+        :param int num_cores: how many cpu cores this node can offer
+        :return:
+        """
+        self.send(MessageWantToComputeTask(node_name, task_id, performance_index, price,
+                                           max_resource_size, max_memory_size, num_cores))
+
+    def request_resource(self, task_id, resource_header):
+        """ Ask for a resources for a given task. Task owner should compare given resource header with
+         resources for that task and send only lacking / changed resources
+        :param uuid task_id:
+        :param ResourceHeader resource_header: description of resources that current node has
+        :return:
+        """
+        self.send(MessageGetResource(task_id, pickle.dumps(resource_header)))
+
+    # TODO address, port and eth_account should be in node_info (or shouldn't be here at all)
+    def send_report_computed_task(self, task_result, address, port, eth_account, node_info):
+        """ Send task results after finished computations
+        :param WaitingTaskResult task_result: finished computations result with additional information
+        :param str address: task result owner address
+        :param int port: task result owner port
+        :param str eth_account: ethereum address (bytes20) of task result owner
+        :param Node node_info: information about this node
+        :return:
+        """
+        if task_result.result_type == result_types['data']:
+            extra_data = []
+        elif task_result.result_type == result_types['files']:
+            extra_data = [os.path.basename(x) for x in task_result.result]
+        else:
+            logger.error("Unknown result type {}".format(task_result.result_type))
+            return
+        node_name = self.task_server.get_node_name()
+
+        self.send(MessageReportComputedTask(task_result.subtask_id, task_result.result_type, task_result.computing_time,
+                                            node_name, address, port, self.task_server.get_key_id(), node_info,
+                                            eth_account, extra_data))
+
+    def send_task_failure(self, subtask_id, err_msg):
+        """ Inform task owner that an error occurred during task computation
+        :param str subtask_id:
+        :param err_msg: error message that occurred during computation
+        """
+        self.send(MessageTaskFailure(subtask_id, err_msg))
+
+    def send_result_rejected(self, subtask_id):
+        """ Inform that result don't pass verification
+        :param str subtask_id: subtask that has wrong result
+        """
+        self.send(MessageSubtaskResultRejected(subtask_id))
+
+    def send_message_subtask_accepted(self, subtask_id, reward):
+        """ Inform that results pass verification and confirm reward
+        :param str subtask_id:
+        :param int reward: how high is the payment
+        """
+        self.send(MessageSubtaskResultAccepted(subtask_id, reward))
+
+    def send_hello(self):
+        """ Send first hello message, that should begin the communication """
+        self.send(
+            MessageHello(
+                client_key_id=self.task_server.get_key_id(),
+                rand_val=self.rand_val,
+                proto_id=TASK_PROTOCOL_ID
+            ),
+            send_unverified=True
+        )
+
+    def send_start_session_response(self, conn_id):
+        """ Inform that this session was started as an answer for a request to start task session
+        :param uuid conn_id: connection id for reference
+        """
+        self.send(MessageStartSessionResponse(conn_id))
+
+    # TODO Maybe dest_node is not necessary?
+    def send_middleman(self, asking_node, dest_node, ask_conn_id):
+        """ Ask node to become middleman in the communication with other node
+        :param Node asking_node: other node information. Middleman should connect with that node.
+        :param Node dest_node: information about this node
+        :param ask_conn_id: connection id that asking node gave for reference
+        """
+        self.asking_node_key_id = asking_node.key
+        self.send(MessageMiddleman(asking_node, dest_node, ask_conn_id))
+
+    def send_join_middleman_conn(self, key_id, conn_id, dest_node_key_id):
+        """ Ask node communicate with other through middleman connection (this node is the middleman and connection
+            with other node is already opened
+        :param key_id:  this node public key
+        :param conn_id: connection id for reference
+        :param dest_node_key_id: public key of the other node of the middleman connection
+        """
+        self.send(MessageJoinMiddlemanConn(key_id, conn_id, dest_node_key_id))
+
+    def send_nat_punch(self, asking_node, dest_node, ask_conn_id):
+        """ Ask node to inform other node about nat hole that this node will prepare with this connection
+        :param Node asking_node: node that should be informed about potential hole based on this connection
+        :param Node dest_node: node that will try to end this connection and open hole in it's NAT
+        :param uuid ask_conn_id: connection id that asking node gave for reference
+        :return:
+        """
+        self.asking_node_key_id = asking_node.key
+        self.send(MessageNatPunch(asking_node, dest_node, ask_conn_id))
+
+    #########################
+    # Reactions to messages #
+    #########################
+
+    def _react_to_want_to_compute_task(self, msg):
+        trust = self.task_server.get_computing_trust(self.key_id)
+        logger.debug("Computing trust level: {}".format(trust))
+        if trust >= self.task_server.config_desc.computing_trust:
+            ctd, wrong_task, wait = self.task_manager.get_next_subtask(self.key_id, msg.node_name, msg.task_id,
+                                                                       msg.perf_index, msg.price, msg.max_resource_size,
+                                                                       msg.max_memory_size, msg.num_cores, self.address)
+        else:
+            ctd, wrong_task, wait = None, False, False
+
+        if wrong_task:
+            self.send(MessageCannotAssignTask(msg.task_id, "Not my task  {}".format(msg.task_id)))
+            self.dropped()
+        elif ctd:
+            self.send(MessageTaskToCompute(ctd))
+        elif wait:
+            self.send(MessageWaitingForResults())
+        else:
+            self.send(MessageCannotAssignTask(msg.task_id, "No more subtasks in {}".format(msg.task_id)))
+            self.dropped()
+
+    def _react_to_task_to_compute(self, msg):
+        if self.task_manager.comp_task_keeper.receive_subtask(msg.ctd):
+            self.task_server.add_task_session(msg.ctd.subtask_id, self)
+            self.task_computer.task_given(msg.ctd, self.task_server.get_subtask_ttl(msg.ctd.task_id))
+        else:
+            self.task_computer.session_closed()
+            self.dropped()
+
+    def _react_to_waiting_for_results(self, _):
+        self.task_computer.session_closed()
+        if not self.msgs_to_send:
+            self.disconnect(self.DCRNoMoreMessages)
+
+    def _react_to_cannot_assign_task(self, msg):
+        self.task_computer.task_request_rejected(msg.task_id, msg.reason)
+        self.task_server.remove_task_header(msg.task_id)
+        self.task_computer.session_closed()
+        self.dropped()
+
+    def _react_to_report_computed_task(self, msg):
+        if msg.subtask_id in self.task_manager.subtask2task_mapping:
+            self.task_server.receive_subtask_computation_time(msg.subtask_id, msg.computation_time)
+            delay = self.task_manager.accept_results_delay(self.task_manager.subtask2task_mapping[msg.subtask_id])
+            self.result_owner = EthAccountInfo(msg.key_id, msg.port, msg.address, msg.node_name, msg.node_info,
+                                               msg.eth_account)
+            self.send(MessageGetTaskResult(msg.subtask_id, delay))
+        else:
+            self.dropped()
+
+    def _react_to_get_task_result(self, msg):
+        res = self.task_server.get_waiting_task_result(msg.subtask_id)
+        if res is None:
+            return
+
+        if msg.delay <= 0.0:
+            res.already_sending = True
+            self.__send_result_hash(res)
+        else:
+            res.last_sending_trial = time.time()
+            res.delay_time = msg.delay
+            res.already_sending = False
+            self.dropped()
+
+    def _react_to_task_result_hash(self, msg):
+        secret = msg.secret
+        multihash = msg.multihash
+        subtask_id = msg.subtask_id
+        client_options = msg.options
+        task_id = self.task_manager.subtask2task_mapping.get(subtask_id)
+
+        logger.debug("IPFS: Task result hash received: {} from {}:{} (options: {})"
+                     .format(multihash, self.address, self.port, client_options))
+
+        def on_success(extracted_pkg, *args, **kwargs):
+            extra_data = extracted_pkg.to_extra_data()
+            logger.debug("IPFS: Task result extracted {}"
+                         .format(extracted_pkg.__dict__))
+            self.result_received(extra_data, decrypt=False)
+
+        def on_error(exc, *args, **kwargs):
+            logger.error("IPFS: Task result error: {} ({})"
+                         .format(subtask_id, exc or "unspecified"))
+            self.send(MessageSubtaskResultRejected(subtask_id))
+            self.task_server.reject_result(subtask_id, self.result_owner)
+            self.task_manager.task_computation_failure(subtask_id,
+                                                       'Error downloading task result')
+            self.dropped()
+
+        self.task_manager.task_result_incoming(subtask_id)
+        self.task_manager.task_result_manager.pull_package(multihash,
+                                                           task_id,
+                                                           subtask_id,
+                                                           secret,
+                                                           success=on_success,
+                                                           error=on_error,
+                                                           client_options=client_options)
+
+    def _react_to_get_resource(self, msg):
+        self.last_resource_msg = msg
+        self.__send_resource_format(self.task_server.config_desc.use_distributed_resource_management)
+
+    def _react_to_accept_resource_format(self, msg):
+        if self.last_resource_msg is not None:
+            if self.task_server.config_desc.use_distributed_resource_management:
+                self.__send_resource_list(self.last_resource_msg)
+                # self.dropped()
+            else:
+                self.__send_delta_resource(self.last_resource_msg)
+            self.last_resource_msg = None
+        else:
+            logger.error("Unexpected MessageAcceptResource message")
+            self.dropped()
+
+    def _react_to_resource(self, msg):
+        self.task_computer.resource_given(msg.subtask_id)
+
+    def _react_to_subtask_result_accepted(self, msg):
+        self.task_server.subtask_accepted(msg.subtask_id, msg.reward)
+        self.dropped()
+
+    def _react_to_subtask_result_rejected(self, msg):
+        self.task_server.subtask_rejected(msg.subtask_id)
+        self.dropped()
+
+    def _react_to_task_failure(self, msg):
+        self.task_server.subtask_failure(msg.subtask_id, msg.err)
+        self.dropped()
+
+    def _react_to_delta_parts(self, msg):
+        self.task_computer.wait_for_resources(self.task_id, msg.delta_header)
+        self.task_server.pull_resources(self.task_id, msg.parts)
+        self.task_server.add_resource_peer(msg.node_name, msg.addr, msg.port, self.key_id, msg.node_info)
+
+    def _react_to_resource_list(self, msg):
+        resource_manager = self.task_server.client.resource_server.resource_manager
+        resources = resource_manager.join_split_resources(msg.resources)
+        client_options = msg.options
+
+        self.task_computer.wait_for_resources(self.task_id, resources)
+        self.task_server.pull_resources(self.task_id, resources,
+                                        client_options=client_options)
+
+    def _react_to_resource_format(self, msg):
+        if not msg.use_distributed_resource:
+            tmp_file = os.path.join(self.task_computer.resource_manager.get_temporary_dir(self.task_id),
+                                    "res" + self.task_id)
+            output_dir = self.task_computer.resource_manager.get_resource_dir(self.task_id)
+            extra_data = {"task_id": self.task_id, "data_type": 'resource', 'output_dir': output_dir}
+            self.conn.consumer = DecryptFileConsumer([tmp_file], output_dir, self, extra_data)
+            self.conn.stream_mode = True
+        self.__send_accept_resource_format()
+
+    def _react_to_hello(self, msg):
+        send_hello = False
+
+        if self.key_id == 0:
+            self.key_id = msg.client_key_id
+            send_hello = True
+
+        if not self.verify(msg):
+            logger.error("Wrong signature for Hello msg")
+            self.disconnect(TaskSession.DCRUnverified)
+            return
+
+        if msg.proto_id != TASK_PROTOCOL_ID:
+            logger.error("Protocol version mismatch {} vs {} (local)"
+                         .format(msg.proto_id, TASK_PROTOCOL_ID))
+            self.disconnect(TaskSession.DCRProtocolVersion)
+            return
+
+        if send_hello:
+            self.send_hello()
+        self.send(MessageRandVal(msg.rand_val), send_unverified=True)
+
+    def _react_to_rand_val(self, msg):
+        if self.rand_val == msg.rand_val:
+            self.verified = True
+            self.task_server.verified_conn(self.conn_id, )
+            for msg in self.msgs_to_send:
+                self.send(msg)
+            self.msgs_to_send = []
+        else:
+            self.disconnect(TaskSession.DCRUnverified)
+
+    def _react_to_start_session_response(self, msg):
+        self.task_server.respond_to(self.key_id, self, msg.conn_id)
+
+    def _react_to_middleman(self, msg):
+        self.send(MessageBeingMiddlemanAccepted())
+        self.task_server.be_a_middleman(self.key_id, self, self.conn_id, msg.asking_node, msg.dest_node,
+                                        msg.ask_conn_id)
+
+    def _react_to_join_middleman_conn(self, msg):
+        self.middleman_conn_data = {'key_id': msg.key_id, 'conn_id': msg.conn_id,
+                                    'dest_node_key_id': msg.dest_node_key_id}
+        self.send(MessageMiddlemanAccepted())
+
+    def _react_to_middleman_ready(self, msg):
+        key_id = self.middleman_conn_data.get('key_id')
+        conn_id = self.middleman_conn_data.get('conn_id')
+        dest_node_key_id = self.middleman_conn_data.get('dest_node_key_id')
+        self.task_server.respond_to_middleman(key_id, self, conn_id, dest_node_key_id)
+
+    def _react_to_being_middleman_accepted(self, msg):
+        self.key_id = self.asking_node_key_id
+
+    def _react_to_middleman_accepted(self, msg):
+        self.send(MessageMiddlemanReady())
+        self.is_middleman = True
+        self.open_session.is_middleman = True
+
+    def _react_to_nat_punch(self, msg):
+        self.task_server.organize_nat_punch(self.address, self.port, self.key_id, msg.asking_node, msg.dest_node,
+                                            msg.ask_conn_id)
+        self.send(MessageWaitForNatTraverse(self.port))
+        self.dropped()
+
+    def _react_to_wait_for_nat_traverse(self, msg):
+        self.task_server.wait_for_nat_traverse(msg.port, self)
+
+    def _react_to_nat_punch_failure(self, msg):
+        pass
+
+    def send(self, msg, send_unverified=False):
+        if not self.is_middleman and not self.verified and not send_unverified:
+            self.msgs_to_send.append(msg)
+            return
+        MiddlemanSafeSession.send(self, msg, send_unverified=send_unverified)
+        # print "Task Session Sending to {}:{}: {}".format(self.address, self.port, msg)
+        self.task_server.set_last_message("->", time.localtime(), msg, self.address, self.port)
+
+    def __send_delta_resource(self, msg):
+        res_file_path = self.task_manager.get_resources(msg.task_id, pickle.loads(msg.resource_header),
+                                                        resource_types["zip"])
+
+        if not res_file_path:
+            logger.error("Task {} has no resource".format(msg.task_id))
+            self.conn.transport.write(struct.pack("!L", 0))
+            self.dropped()
+            return
+
+        self.conn.producer = EncryptFileProducer([res_file_path], self)
+
+    def __send_resource_parts_list(self, msg):
+        res = self.task_manager.get_resources(msg.task_id, pickle.loads(msg.resource_header),
+                                              resource_types["parts"])
+        if res is None:
+            return
+        delta_header, parts_list = res
+
+        self.send(MessageDeltaParts(self.task_id, delta_header, parts_list, self.task_server.get_node_name(),
+                                    self.task_server.node, self.task_server.get_resource_addr(),
+                                    self.task_server.get_resource_port())
+                  )
+
+    def __send_resource_list(self, msg):
+        resource_manager = self.task_server.client.resource_server.resource_manager
+        client_options = resource_manager.build_client_options(self.task_server.get_key_id())
+        res = resource_manager.list_split_resources(msg.task_id)
+        self.send(MessageResourceList(res, options=client_options))
+
+    def __send_resource_format(self, use_distributed_resource):
+        self.send(MessageResourceFormat(use_distributed_resource))
+
+    def __send_accept_resource_format(self):
+        self.send(MessageAcceptResourceFormat())
+
+    def __send_data_results(self, res):
+        result = pickle.dumps(res.result)
+        extra_data = {"subtask_id": res.subtask_id, "data_type": "result"}
+        self.conn.producer = EncryptDataProducer(self.encrypt(result), self, extra_data=extra_data)
+
+    def __send_files_results(self, res):
+        extra_data = {"subtask_id": res.subtask_id}
+        self.conn.producer = EncryptFileProducer(res.result, self, extra_data=extra_data)
+
+    def __send_result_hash(self, res):
+        task_result_manager = self.task_manager.task_result_manager
+        resource_manager = task_result_manager.resource_manager
+        client_options = resource_manager.build_client_options(self.task_server.get_key_id())
+
+        subtask_id = res.subtask_id
+        secret = task_result_manager.gen_secret()
+        output = None
+        errors = None
+        recoverable_error = False
+
+        try:
+            output = task_result_manager.create(self.task_server.node, res,
+                                                secret, client_options)
+        except EnvironmentError as exc:
+            errors = exc.message
+            recoverable_error = True
+        except Exception as exc:
+            errors = exc.message
+            logger.debug(traceback.format_exc())
+
+        if output:
+            file_name, multihash = output
+            logger.debug("Task session: sending task result hash: {} ({}, options: {})"
+                         .format(file_name, multihash, client_options))
+            self.send(MessageTaskResultHash(subtask_id, multihash, secret, options=client_options))
+        else:
+            logger.error("Couldn't create a task result package for subtask {}: {}"
+                         .format(res.subtask_id, errors))
+            if recoverable_error:
+                self.task_server.retry_sending_task_result(subtask_id)
+            else:
+                self.send(MessageTaskFailure(subtask_id, errors))
+                self.task_server.task_result_sent(subtask_id)
+            self.dropped()
+
+    def __receive_data_result(self, msg):
+        extra_data = {"subtask_id": msg.subtask_id, "result_type": msg.result_type, "data_type": "result"}
+        self.conn.consumer = DecryptDataConsumer(self, extra_data)
+        self.conn.stream_mode = True
+        self.subtask_id = msg.subtask_id
+
+    def __receive_files_result(self, msg):
+        extra_data = {"subtask_id": msg.subtask_id, "result_type": msg.result_type, "data_type": "result"}
+        output_dir = self.task_manager.dir_manager.get_task_temporary_dir(
+            self.task_manager.get_task_id(msg.subtask_id), create=False
+        )
+        self.conn.consumer = DecryptFileConsumer(msg.extra_data, output_dir, self, extra_data)
+        self.conn.stream_mode = True
+        self.subtask_id = msg.subtask_id
+
+    def __set_msg_interpretations(self):
+        self._interpretation.update({
+            MessageWantToComputeTask.Type: self._react_to_want_to_compute_task,
+            MessageTaskToCompute.Type: self._react_to_task_to_compute,
+            MessageCannotAssignTask.Type: self._react_to_cannot_assign_task,
+            MessageReportComputedTask.Type: self._react_to_report_computed_task,
+            MessageGetTaskResult.Type: self._react_to_get_task_result,
+            MessageTaskResultHash.Type: self._react_to_task_result_hash,
+            MessageGetResource.Type: self._react_to_get_resource,
+            MessageAcceptResourceFormat.Type: self._react_to_accept_resource_format,
+            MessageResource.Type: self._react_to_resource,
+            MessageResourceList.Type: self._react_to_resource_list,
+            MessageSubtaskResultAccepted.Type: self._react_to_subtask_result_accepted,
+            MessageSubtaskResultRejected.Type: self._react_to_subtask_result_rejected,
+            MessageTaskFailure.Type: self._react_to_task_failure,
+            MessageDeltaParts.Type: self._react_to_delta_parts,
+            MessageResourceFormat.Type: self._react_to_resource_format,
+            MessageHello.Type: self._react_to_hello,
+            MessageRandVal.Type: self._react_to_rand_val,
+            MessageStartSessionResponse.Type: self._react_to_start_session_response,
+            MessageMiddleman.Type: self._react_to_middleman,
+            MessageMiddlemanReady.Type: self._react_to_middleman_ready,
+            MessageBeingMiddlemanAccepted.Type: self._react_to_being_middleman_accepted,
+            MessageMiddlemanAccepted.Type: self._react_to_middleman_accepted,
+            MessageJoinMiddlemanConn.Type: self._react_to_join_middleman_conn,
+            MessageNatPunch.Type: self._react_to_nat_punch,
+            MessageWaitForNatTraverse.Type: self._react_to_wait_for_nat_traverse,
+            MessageWaitingForResults.Type: self._react_to_waiting_for_results,
+        })
+
+        # self.can_be_not_encrypted.append(MessageHello.Type)
+        self.can_be_unsigned.append(MessageHello.Type)
+        self.can_be_unverified.extend([MessageHello.Type, MessageRandVal.Type])