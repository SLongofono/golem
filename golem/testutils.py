import logging
import os
import shutil
import tempfile
import unittest
from os import path
from pathlib import Path
from time import sleep
<<<<<<< HEAD
from unittest.mock import MagicMock
=======

import pycodestyle
from mock import MagicMock
>>>>>>> f746e88e

from golem.core.common import get_golem_path, is_windows, is_osx
from golem.core.simpleenv import get_local_datadir
from golem.ethereum import Client
from golem.model import Database


class TempDirFixture(unittest.TestCase):
    root_dir = None

    @classmethod
    def setUpClass(cls):
        logging.basicConfig(level=logging.DEBUG)
        if cls.root_dir is None:
            if is_osx():
                # Use Golem's working directory in ~/Library/Application Support
                # to avoid issues with mounting directories in Docker containers
                cls.root_dir = os.path.join(get_local_datadir('tests'))
                os.makedirs(cls.root_dir, exist_ok=True)
            else:
                # Select nice root temp dir exactly once.
                cls.root_dir = tempfile.mkdtemp(prefix='golem-tests-')
                if is_windows():
                    import win32api
                    cls.root_dir = win32api.GetLongPathName(cls.root_dir)

    # Concurrent tests will fail
    # @classmethod
    # def tearDownClass(cls):
    #     if os.path.exists(cls.root_dir):
    #         shutil.rmtree(cls.root_dir)

    def setUp(self):
        prefix = self.id().rsplit('.', 1)[1]  # Use test method name
        self.tempdir = tempfile.mkdtemp(prefix=prefix, dir=self.root_dir)
        self.path = self.tempdir  # Alias for legacy tests
        if not is_windows():
            os.chmod(self.tempdir, 0o770)
        self.new_path = Path(self.path)

    def tearDown(self):
        # Firstly kill Ethereum node to clean up after it later on.
        # FIXME: This is temporary solution. Ethereum node should always be
        #        the explicit dependency and users should close it correctly.
        Client._kill_node()
        try:
            self.__remove_files()
        except OSError:
            # Tie up loose ends.
            import gc
            gc.collect()
            # On windows there's sometimes a problem with syncing all threads.
            # Try again after 3 seconds
            sleep(3)
            self.__remove_files()

    def temp_file_name(self, name: str) -> str:
        return path.join(self.tempdir, name)

    def additional_dir_content(self, file_num_list, dir_=None, results=None,
                               sub_dir=None):
        """
        Create recursively additional temporary files in directories in given
        directory.
        For example file_num_list in format [5, [2], [4, []]] will create
        5 files in self.tempdir directory, and 2 subdirectories - first one will
        contain 2 tempfiles, second will contain 4 tempfiles and an empty
        subdirectory.
        :param file_num_list: list containing number of new files that should
            be created in this directory or list describing file_num_list for
            new inner directories
        :param dir_: directory in which files should be created
        :param results: list of created temporary files
        :return:
        """
        if dir_ is None:
            dir_ = self.tempdir
        if sub_dir:
            dir_ = os.path.join(dir_, sub_dir)
            if not os.path.exists(dir_):
                os.makedirs(dir_)
        if results is None:
            results = []
        for el in file_num_list:
            if isinstance(el, int):
                for i in range(el):
                    t = tempfile.NamedTemporaryFile(dir=dir_, delete=False)
                    results.append(t.name)
            else:
                new_dir = tempfile.mkdtemp(dir=dir_)
                self.additional_dir_content(el, new_dir, results)
        return results

    def __remove_files(self):
        if path.isdir(self.tempdir):
            shutil.rmtree(self.tempdir)


class DatabaseFixture(TempDirFixture):
    """ Setups temporary database for tests."""

    def setUp(self):
        super(DatabaseFixture, self).setUp()
        self.database = Database(self.tempdir)

    def tearDown(self):
        self.database.db.close()
        super(DatabaseFixture, self).tearDown()


class TestGui(TempDirFixture):

    def setUp(self):
        super(TestGui, self).setUp()
        from gui.application import Gui
        from gui.view.appmainwindow import AppMainWindow

        self.logic = MagicMock()
        self.gui = Gui(self.logic, AppMainWindow)

    def tearDown(self):
        super(TestGui, self).tearDown()
        self.gui.app.exit(0)
        self.gui.app.deleteLater()


class PEP8MixIn(object):
    """A mix-in class that adds PEP-8 style conformance.
    To use it in your TestCase just add it to inheritance list like so:
    class MyTestCase(unittest.TestCase, testutils.PEP8MixIn):
        PEP8_FILES = <iterable>

    PEP8_FILES attribute should be an iterable containing paths of python
    source files relative to <golem root>.

    Afterwards your test case will perform conformance test on files mentioned
    in this attribute.
    """

    def test_conformance(self):
        """Test that we conform to PEP-8."""
        style = pycodestyle.StyleGuide(ignore=[], max_line_length=80)

        # PyCharm needs absolute paths
        base_path = Path(get_golem_path())
        absolute_files = [str(base_path / path) for path in self.PEP8_FILES]

        result = style.check_files(absolute_files)
        self.assertEqual(result.total_errors, 0,
                         "Found code style errors (and warnings).")<|MERGE_RESOLUTION|>--- conflicted
+++ resolved
@@ -6,13 +6,9 @@
 from os import path
 from pathlib import Path
 from time import sleep
-<<<<<<< HEAD
-from unittest.mock import MagicMock
-=======
 
 import pycodestyle
 from mock import MagicMock
->>>>>>> f746e88e
 
 from golem.core.common import get_golem_path, is_windows, is_osx
 from golem.core.simpleenv import get_local_datadir
