--- conflicted
+++ resolved
@@ -1,5 +1,3 @@
-
-
 import atexit
 import logging
 import os
@@ -100,12 +98,8 @@
     def is_running(self):
         return self.__ps is not None
 
-<<<<<<< HEAD
+    @report_calls(Component.ethereum, 'node.start')
     def start(self, port=None):
-=======
-    @report_calls(Component.ethereum, 'node.start')
-    def start(self):
->>>>>>> b0eec958
         if self.__ps is not None:
             raise RuntimeError("Ethereum node already started by us")
 
