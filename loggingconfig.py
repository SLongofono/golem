# Golem logging configuration file.
# If you want to modify it locally the preferred way to do this is to create
# loggingconfig_local.py and overwrite LOGGING dict. Typical use case is:
# from loggingconfig import LOGGING
# LOGGING['handlers']['console']['level'] = 'DEBUG'
# LOGGING['root']['level'] = 'DEBUG'
# or
# LOGGING['handlers']['console']['level'] = 'DEBUG'
# LOGGING['loggers']['golem.task.taskmanager'] = {
#     'level': 'DEBUG',
#     'propagate': False,
#     'handlers': ['console',],
# }

LOGGING = {
    'version': 1,
    # False is required for golem.tools.assertlogs
    'disable_existing_loggers': False,
    'formatters': {
        'simple': {
            '()': 'golem.utils.UnicodeFormatter',
            'format': '%(levelname)-8s [%(name)-35s] %(message)s',
        },
        'date': {
            '()': 'golem.utils.UnicodeFormatter',
            'format': '%(asctime)s %(levelname)-8s %(name)-35s %(message)s',
            'datefmt': '%Y-%m-%d %H:%M:%S',
        },
    },
    'filters': {},
    'handlers': {
        'console': {
            'class': 'logging.StreamHandler',
            'level': 'INFO',
            'formatter': 'simple',
            'filters': [],
            'stream': 'ext://sys.stderr',
        },
        'file': {
            'class': 'logging.handlers.TimedRotatingFileHandler',
            'level': 'INFO',
            'formatter': 'date',
            # suffix is substituted in golem.core.common.config_logging()
            'filename': '%(datadir)slogs/golem%(suffix)s.log',
            'when': 'D',
            'interval': 1,
            'backupCount': 5,
            'encoding': 'utf-8',
        },
    },
    'root': {
        'level': 'WARNING',
        'handlers': ['console', 'file', ],
        'filters': [],
    },
    'loggers': {
        'golem': {
            'level': 'WARNING',
            'propagate': True,
        },
        'golem.ethereum': {
            'level': 'INFO',
            'propagate': True,
        },
        'hyperg': {
            'level': 'INFO',
            'propagate': True,
            'handlers': ['console', 'file', ],
        },
<<<<<<< HEAD
=======
        'resourcesmanager': {
            'level': 'DEBUG',
            'propagate': True,
            'handlers': ['console', 'file', ],
        },
>>>>>>> e0ada79f
        'golem.rpc.crossbar': {
            'level': 'INFO',
            'propagate': True,
        },
        'twisted': {
            'level': 'INFO',
            'propagate': True,
        },
        'golem.network': {'propagate': True},
        'golem.network.transport': {'propagate': True},
        'apps': {
            'level': 'DEBUG',
            'propagate': True,
        },
        'test': {
            'level': 'DEBUG',
            'propagate': False,
            'handlers': ['console', 'file', ],
        },
    },
}<|MERGE_RESOLUTION|>--- conflicted
+++ resolved
@@ -67,14 +67,11 @@
             'propagate': True,
             'handlers': ['console', 'file', ],
         },
-<<<<<<< HEAD
-=======
         'resourcesmanager': {
             'level': 'DEBUG',
             'propagate': True,
             'handlers': ['console', 'file', ],
         },
->>>>>>> e0ada79f
         'golem.rpc.crossbar': {
             'level': 'INFO',
             'propagate': True,
