#!/usr/bin/python
# -*- coding: utf-8 -*-

import os
import time
import uuid

from ethereum.utils import denoms
from mock import Mock, ANY, call
from twisted.internet.defer import Deferred

import golem
from golem import rpc
from golem.client import Client
from golem.core.simpleserializer import DictSerializer
from golem.interface.client.logic import logger as int_logger
from golem.resource.dirmanager import DirManager
from golem.rpc.mapping.core import CORE_METHOD_MAP
from golem.task.taskbase import TaskBuilder, Task, ComputeTaskDef, TaskHeader
from golem.task.taskstate import TaskStatus
from golem.testutils import DatabaseFixture
from golem.tools.appveyor import appveyor_skip
from golem.tools.assertlogs import LogTestCase

from apps.core.task.coretaskstate import TaskDesc, TaskDefinition
from apps.blender.benchmark.benchmark import BlenderBenchmark
from gui.controller.mainwindowcustomizer import MainWindowCustomizer

from gui.application import Gui
from gui.applicationlogic import GuiApplicationLogic, logger
from gui.startapp import register_task_types
from gui.view.appmainwindow import AppMainWindow


class TTask(Task):
    def __init__(self):
        Task.__init__(self, Mock(), Mock())
        self.src_code = ""
        self.extra_data = {}
        self.test_finished = False
        self.results = None
        self.tmp_dir = None

    def query_extra_data_for_test_task(self):
        ctd = ComputeTaskDef()
        ctd.subtask_id = "xxyyzz"
        ctd.task_id = "xyz"
        ctd.working_directory = self.header.root_path
        ctd.src_code = self.src_code
        ctd.extra_data = self.extra_data
        ctd.short_description = ""
        return ctd

    def after_test(self, results, tmp_dir):
        self.test_finished = True
        self.results = results
        self.tmp_dir = tmp_dir

    def get_output_names(self):
        return ["output1", "output2", "output3"]


class TTaskBuilder(TaskBuilder):

    def __init__(self, path):
        self.path = path
        self.src_code = "output = {'data': n, 'result_type': 0}"
        self.extra_data = {"n": 421}

    def build(self):
        t = TTask()
        t.header = TaskHeader(
            node_name="node1",
            task_id="xyz",
            task_owner_address="127.0.0.1",
            task_owner_port=45000,
            task_owner_key_id="key2",
            environment="test"
        )
        t.header.root_path = self.path
        t.src_code = self.src_code
        t.extra_data = self.extra_data
        return t


class RPCClient(object):

    def __init__(self):
        self.success = False
        self.error = False
        self.started = False

    def test_task_computation_success(self, *args, **kwargs):
        self.success = True
        self.error = False
        self.started = False

    def test_task_computation_error(self, *args, **kwargs):
        self.success = False
        self.error = True
        self.started = False

    def test_task_started(self, *args, **kwargs):
        self.started = args[0]


class MockRPCSession(object):

    def __init__(self, called_object, method_map):

        self.connected = True
        self.success = None

        self.called_object = called_object
        self.method_map = method_map
        self.reverse_map = dict()

        for k, v in method_map.iteritems():
            self.reverse_map[v] = k

    def call(self, alias, *args, **kwargs):

        self.success = None
        method = getattr(self.called_object, self.reverse_map[alias])

        deferred = Deferred()

        try:
            result = method(*args, **kwargs)
        except Exception as exc:
            self.success = False
            deferred.errback(exc)
        else:
            self.success = True
            deferred.callback(result)

        return deferred


class MockRPCPublisher(object):

    def __init__(self, success_aliases, error_aliases):
        self.success_aliases = success_aliases
        self.error_aliases = error_aliases
        self.success = None

    def publish(self, alias, *args, **kwargs):

        if alias in self.success_aliases:
            self.success = True
        elif alias in self.error_aliases:
            self.success = False

    def reset(self):
        self.success = None


class TestGuiApplicationLogic(DatabaseFixture):

    def test_root_path(self):
        logic = GuiApplicationLogic()
        self.assertTrue(os.path.isdir(logic.root_path))

    def test_update_payments_view(self):
        logic = GuiApplicationLogic()
        logic.client = Mock()
        logic.customizer = Mock()
        ether = denoms.ether

        balance_deferred = Deferred()
        balance_deferred.result = (3 * ether, 1 * ether, 0.3 * ether)
        balance_deferred.called = True

        logic.client.get_balance.return_value = balance_deferred
        logic.update_payments_view()

        ui = logic.customizer.gui.ui
        ui.localBalanceLabel.setText.assert_called_once_with("3.000000 ETH")
        ui.reservedBalanceLabel.setText.assert_called_once_with("2.000000 ETH")
        ui.availableBalanceLabel.setText.assert_called_once_with("1.000000 ETH")
        ui.depositBalanceLabel.setText.assert_called_once_with("0.300000 ETH")

    def test_start_task(self):
        logic = GuiApplicationLogic()
        logic.customizer = Mock()
        logic.client = Mock()
        task_desc = TaskDesc()
        task_desc.task_state.status = TaskStatus.notStarted
        task_desc.definition.task_type = "TASKTYPE1"
        task_type = Mock()
        task_type.task_builder_type.return_value = TTaskBuilder(self.path)
        logic.task_types["TASKTYPE1"] = task_type
        logic.tasks["xyz"] = task_desc
        logic.start_task("xyz")
        assert task_desc.task_state.status == TaskStatus.starting
        assert task_desc.task_state.outputs == ["output1", "output2", "output3"]


class TestGuiApplicationLogicWithClient(DatabaseFixture, LogTestCase):

    def setUp(self):
<<<<<<< HEAD
        super(TestGuiApplicationLogicWithClient, self).setUp()
=======
        DatabaseFixture.setUp(self)
        LogTestCase.setUp(self)
>>>>>>> 41c128f5
        self.client = Client(datadir=self.path, transaction_system=False,
                             connect_to_known_hosts=False, use_docker_machine_manager=False,
                             use_monitor=False)

    def tearDown(self):
        self.client.quit()
<<<<<<< HEAD
        super(TestGuiApplicationLogicWithClient, self).tearDown()
=======
        LogTestCase.tearDown(self)
        DatabaseFixture.tearDown(self)
>>>>>>> 41c128f5

    def test_change_description(self):
        logic = GuiApplicationLogic()
        logic.customizer = Mock()

        rpc_session = MockRPCSession(self.client, CORE_METHOD_MAP)
        rpc_client = golem.rpc.session.Client(rpc_session, CORE_METHOD_MAP)

        description = u"New description"

        logic.client = rpc_client
        logic.change_description(description)
        self.assertEqual(self.client.get_description(), description)

    def test_add_tasks(self):
        logic = GuiApplicationLogic()
        logic.customizer = Mock()
        td = TestGuiApplicationLogicWithClient._get_task_definition()
        logic.add_task_from_definition(td)
        self.assertIn("xyz", logic.tasks, "Task was not added")
        task_state1 = TestGuiApplicationLogicWithClient._get_task_state()
        task_state2 = TestGuiApplicationLogicWithClient._get_task_state(task_id="abc")
        task_state3 = TestGuiApplicationLogicWithClient._get_task_state(task_id="def")
        logic.add_tasks([task_state1, task_state2, task_state3])
        self.assertEqual(len(logic.tasks), 3, "Incorrect number of tasks")
        self.assertIn("xyz", logic.tasks, "Task was not added")
        self.assertIn("abc", logic.tasks, "Task was not added")
        self.assertIn("def", logic.tasks, "Task was not added")
        self.assertEqual(logic.tasks["xyz"].definition.full_task_timeout, 100, "Wrong task timeout")
        self.assertEqual(logic.tasks["xyz"].definition.subtask_timeout, 50, "Wrong subtask timeout")
        result = logic.add_tasks([])
        self.assertIsNone(result, "Returned value [{}] is not None".format(result))
        result = logic.get_test_tasks()
        self.assertEqual(result, {}, "Returned value is not empty")
        with self.assertLogs(logger):
            logic.change_timeouts("invalid", 10, 10)

        logic.config_changed()

    @staticmethod
    def _get_task_state(task_id="xyz", full_task_timeout=100, subtask_timeout=50):
        task_state = TaskDesc()
        td = TestGuiApplicationLogicWithClient._get_task_definition(task_id=task_id,
                                                                    full_task_timeout=full_task_timeout,
                                                                    subtask_timeout=subtask_timeout)
        task_state.status = TaskStatus.notStarted
        task_state.definition = td
        return task_state

    @staticmethod
    def _get_task_definition(task_id="xyz", full_task_timeout=100, subtask_timeout=50):
        td = TaskDefinition()
        td.task_id = task_id
        td.full_task_timeout = full_task_timeout
        td.subtask_timeout = subtask_timeout
        return td


class TestGuiApplicationLogicWithGUI(DatabaseFixture, LogTestCase):
    def setUp(self):
<<<<<<< HEAD
        super(TestGuiApplicationLogicWithGUI, self).setUp()
=======
        DatabaseFixture.setUp(self)
        LogTestCase.setUp(self)
>>>>>>> 41c128f5
        self.client = Client.__new__(Client)
        from threading import Lock
        self.client.lock = Lock()
        self.client.task_tester = None
        self.logic = GuiApplicationLogic()
        self.app = Gui(self.logic, AppMainWindow)

    def tearDown(self):
<<<<<<< HEAD
        super(TestGuiApplicationLogicWithGUI, self).tearDown()
=======
>>>>>>> 41c128f5
        self.app.app.exit(0)
        self.app.app.deleteLater()
        LogTestCase.tearDown(self)
        DatabaseFixture.tearDown(self)

    def test_updating_config_dialog(self):
        logic = self.logic
        app = self.app
        logic.client = Mock()
        logic.register_gui(app.get_main_window(),
                           MainWindowCustomizer)

        logic.lock_config(True)

        self.assertFalse(logic.customizer.gui.ui.settingsOkButton.isEnabled())
        self.assertFalse(logic.customizer.gui.ui.settingsCancelButton.isEnabled())

        logic.lock_config(True)
        logic.lock_config(False)
        logic.lock_config(False)

        self.assertTrue(logic.customizer.gui.ui.settingsOkButton.isEnabled())
        self.assertTrue(logic.customizer.gui.ui.settingsCancelButton.isEnabled())

    def test_run_test_task(self):
        logic = self.logic
        gui = self.app

        rpc_session = MockRPCSession(self.client, CORE_METHOD_MAP)
        rpc_client = golem.rpc.session.Client(rpc_session, CORE_METHOD_MAP)
        rpc_publisher = MockRPCPublisher(success_aliases=[golem.rpc.mapping.aliases.Task.evt_task_check_success],
                                         error_aliases=[golem.rpc.mapping.aliases.Task.evt_task_check_error])

        logic.root_path = self.path
        logic.client = rpc_client

        self.client.datadir = logic.root_path
        self.client.rpc_publisher = rpc_publisher

        logic.customizer = MainWindowCustomizer(gui.main_window, logic)
        logic.customizer.new_task_dialog_customizer = Mock()
        logic.customizer.show_warning_window = Mock()

        ts = TaskDesc()
        files = self.additional_dir_content([1])
        ts.definition.main_program_file = files[0]
        ts.definition.task_type = "TESTTASK"
        f = self.additional_dir_content([2])
        ts.definition.output_file = f[0]
        ts.definition.main_scene_file = f[1]  # FIXME Remove me

        task_type = Mock()
        ttb = TTaskBuilder(self.path)
        task_type.task_builder_type.return_value = ttb
        logic.task_types["TESTTASK"] = task_type

        rpc_publisher.reset()
        logic.run_test_task(ts)
        logic.test_task_started(True)
        self.assertTrue(logic.progress_dialog_customizer.gui.ui.abortButton.isEnabled())
        time.sleep(0.5)
        self.assertTrue(rpc_publisher.success)

        ttb.src_code = "import time\ntime.sleep(0.1)\noutput = {'data': n, 'result_type': 0}"
        rpc_publisher.reset()
        logic.run_test_task(ts)
        time.sleep(0.5)
        self.assertTrue(rpc_publisher.success)

        # since PythonTestVM does not support end_comp() method,
        # this is only a smoke test instead of actual test
        ttb.src_code = "import time\ntime.sleep(0.1)\noutput = {'data': n, 'result_type': 0}"
        rpc_publisher.reset()
        logic.run_test_task(ts)
        time.sleep(0.5)
        logic.abort_test_task()

        ttb.src_code = "raise Exception('some error')"
        rpc_publisher.reset()
        logic.run_test_task(ts)
        time.sleep(1)
        self.assertFalse(rpc_publisher.success)

        rpc_publisher.reset()
        logic.run_test_task(ts)
        self.assertFalse(rpc_publisher.success)

        prev_call_count = logic.customizer.new_task_dialog_customizer.task_settings_changed.call_count
        logic.task_settings_changed()
        self.assertGreater(logic.customizer.new_task_dialog_customizer.task_settings_changed.call_count,
                           prev_call_count)

        logic.tasks["xyz"] = ts
        logic.clone_task("xyz")

        self.assertEqual(logic.customizer.new_task_dialog_customizer.load_task_definition.call_args[0][0], ts.definition)

    def test_main_window(self):
        self.app.main_window.ui.taskTableWidget.setColumnWidth = Mock()
        self.app.main_window.show()

        n = self.app.main_window.ui.taskTableWidget.columnCount()

        set_width = self.app.main_window.ui.taskTableWidget.setColumnWidth
        set_width.assert_has_calls([call(i, ANY) for i in xrange(0, n)])

    def test_update_peers_view(self):
        logic = self.logic
        gui = self.app
        logic.customizer = MainWindowCustomizer(gui.main_window, logic)
        logic.customizer.new_task_dialog_customizer = Mock()
        peer = Mock()
        peer.address = "10.10.10.10"
        peer.port = 1031
        peer.key_id = "KEYID"
        peer.node_name = "NODE 1"
        peer2 = Mock()
        peer2.address = "10.10.10.20"
        peer2.port = 1034
        peer2.key_id = "KEYID2"
        peer2.node_name = "NODE 2"
        logic._update_peers_view([DictSerializer.dump(peer), DictSerializer.dump(peer2)])
        table = logic.customizer.gui.ui.connectedPeersTable
        self.assertEqual(table.rowCount(), 2)
        self.assertEqual(table.item(0, 0).text(), "10.10.10.10")
        self.assertEqual(table.item(1, 0).text(), "10.10.10.20")
        self.assertEqual(table.item(0, 1).text(), "1031")
        self.assertEqual(table.item(1, 1).text(), "1034")
        self.assertEqual(table.item(0, 2).text(), "KEYID")
        self.assertEqual(table.item(1, 2).text(), "KEYID2")
        self.assertEqual(table.item(0, 3).text(), "NODE 1")
        self.assertEqual(table.item(1, 3).text(), "NODE 2")

    def test_change_verification_options(self):
        logic = self.logic
        logic.client = Mock()
        logic.client.datadir = self.path
        self.logic.customizer = MainWindowCustomizer(self.app.main_window, self.logic)
        prev_y = logic.customizer.gui.ui.verificationSizeYSpinBox.maximum()
        logic.change_verification_option(size_x_max=914)
        self.assertEqual(logic.customizer.gui.ui.verificationSizeXSpinBox.maximum(), 914)
        self.assertEqual(logic.customizer.gui.ui.verificationSizeYSpinBox.maximum(), prev_y)
        logic.change_verification_option(size_y_max=123)
        self.assertEqual(logic.customizer.gui.ui.verificationSizeXSpinBox.maximum(), 914)
        self.assertEqual(logic.customizer.gui.ui.verificationSizeYSpinBox.maximum(), 123)
        logic.change_verification_option(size_y_max=3190, size_x_max=134)
        self.assertEqual(logic.customizer.gui.ui.verificationSizeXSpinBox.maximum(), 134)
        self.assertEqual(logic.customizer.gui.ui.verificationSizeYSpinBox.maximum(), 3190)

    @appveyor_skip
    def test_messages(self):
        logic = self.logic
        self.logic.datadir = self.path
        logic.customizer = MainWindowCustomizer(self.app.main_window, logic)
        logic.customizer.show_error_window = Mock()
        logic.customizer.show_warning_window =  Mock()
        self.logic.dir_manager = DirManager(self.path)
        register_task_types(logic)

        rts = TaskDesc()
        self.assertIsInstance(rts, TaskDesc)
        f = self.additional_dir_content([3])
        rts.definition.task_type = "Blender"
        rts.definition.output_file = f[0]
        rts.definition.main_program_file = f[1]
        rts.definition.main_scene_file = f[2]
        self.assertTrue(logic._validate_task_state(rts))
        m = Mock()

        broken_benchmark = BlenderBenchmark()
        broken_benchmark.task_definition.main_program_file = u'Bździągwa'
        logic.customizer.show_error_window = Mock()
        logic.run_benchmark(broken_benchmark, m, m)
        if logic.br.tt:
            logic.br.tt.join()
        logic.customizer.show_error_window.assert_called_with(u"Main program file does not exist: Bździągwa")

        broken_benchmark = BlenderBenchmark()
        broken_benchmark.task_definition.output_file = u'/x/y/Bździągwa'
        logic.run_benchmark(broken_benchmark, m, m)
        if logic.br.tt:
            logic.br.tt.join()
        logic.customizer.show_error_window.assert_called_with(u"Cannot open output file: /x/y/Bździągwa")

        broken_benchmark = BlenderBenchmark()
        broken_benchmark.task_definition.main_scene_file = "NOT EXISTING"
        broken_benchmark.task_definition.output_file = os.path.join(self.path, str(uuid.uuid4()))
        logic.run_benchmark(broken_benchmark, m, m)
        if logic.br.tt:
            logic.br.tt.join()
        logic.customizer.show_error_window.assert_called_with(u"Main scene file NOT EXISTING is not properly set")

        logic.test_task_computation_error(u"Bździągwa")
        logic.progress_dialog_customizer.gui.ui.message.text(), u"Task test computation failure. Bździągwa"
        logic.test_task_computation_error(u"500 server error")
        logic.progress_dialog_customizer.gui.ui.message.text(), \
            u"Task test computation failure. [500 server error] There is a chance that you RAM limit is too low. " \
            u"Consider increasing max memory usage"
        logic.test_task_computation_error(None)
        logic.progress_dialog_customizer.gui.ui.message.text(), u"Task test computation failure. "
        logic.test_task_computation_success([], 10000)
        logic.progress_dialog_customizer.gui.ui.message.text(), u"Task task computation success!"

        rts.definition = BlenderBenchmark().task_definition
        rts.definition.output_file = 1342
        self.assertFalse(logic._validate_task_state(rts))

        self.assertEqual(logic._format_stats_message(("STAT1", 2424)), u"Session: STAT1; All time: 2424")
        self.assertEqual(logic._format_stats_message(["STAT1"]), u"Error")
        self.assertEqual(logic._format_stats_message(13131), u"Error")

        ts = TaskDesc()
        ts.definition.task_type = "Blender"
        ts.definition.main_program_file = "nonexisting"
        self.assertFalse(logic._validate_task_state(ts))
        print logic.customizer.show_error_window
        logic.customizer.show_error_window.assert_called_with(u"Main program file does not exist: nonexisting")

        with self.assertLogs(logger, level="WARNING"):
            logic.set_current_task_type("unknown task")

        with self.assertLogs(logger, level="WARNING"):
            logic.task_status_changed("unknown id")

        task_type = Mock()
        task_type.name = "NAME1"
        logic.register_new_task_type(task_type)
        with self.assertLogs(int_logger, level="ERROR"):
            logic.register_new_task_type(task_type)

        logic.register_new_test_task_type(task_type)
        with self.assertRaises(RuntimeError):
            logic.register_new_test_task_type(task_type)<|MERGE_RESOLUTION|>--- conflicted
+++ resolved
@@ -199,24 +199,16 @@
 class TestGuiApplicationLogicWithClient(DatabaseFixture, LogTestCase):
 
     def setUp(self):
-<<<<<<< HEAD
-        super(TestGuiApplicationLogicWithClient, self).setUp()
-=======
         DatabaseFixture.setUp(self)
         LogTestCase.setUp(self)
->>>>>>> 41c128f5
         self.client = Client(datadir=self.path, transaction_system=False,
                              connect_to_known_hosts=False, use_docker_machine_manager=False,
                              use_monitor=False)
 
     def tearDown(self):
         self.client.quit()
-<<<<<<< HEAD
-        super(TestGuiApplicationLogicWithClient, self).tearDown()
-=======
         LogTestCase.tearDown(self)
         DatabaseFixture.tearDown(self)
->>>>>>> 41c128f5
 
     def test_change_description(self):
         logic = GuiApplicationLogic()
@@ -277,12 +269,8 @@
 
 class TestGuiApplicationLogicWithGUI(DatabaseFixture, LogTestCase):
     def setUp(self):
-<<<<<<< HEAD
-        super(TestGuiApplicationLogicWithGUI, self).setUp()
-=======
         DatabaseFixture.setUp(self)
         LogTestCase.setUp(self)
->>>>>>> 41c128f5
         self.client = Client.__new__(Client)
         from threading import Lock
         self.client.lock = Lock()
@@ -291,10 +279,6 @@
         self.app = Gui(self.logic, AppMainWindow)
 
     def tearDown(self):
-<<<<<<< HEAD
-        super(TestGuiApplicationLogicWithGUI, self).tearDown()
-=======
->>>>>>> 41c128f5
         self.app.app.exit(0)
         self.app.app.deleteLater()
         LogTestCase.tearDown(self)
