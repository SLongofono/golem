#!/usr/bin/python
# -*- coding: utf-8 -*-

import os
import time

from ethereum.utils import denoms
from mock import Mock, ANY, call
from twisted.internet.defer import Deferred

<<<<<<< HEAD
from apps.core.task.gnrtaskstate import GNRTaskDefinition
from golem.client import Client
from golem.interface.client.logic import logger as int_logger
from golem.resource.dirmanager import DirManager
from golem.rpc.service import RPCServiceInfo, RPCAddress, ServiceHelper, RPCProxyClient
from golem.task.taskbase import TaskBuilder, Task, ComputeTaskDef
=======
import golem
from apps.core.task.gnrtaskstate import GNRTaskState, GNRTaskDefinition
from apps.rendering.gui.controller.renderingmainwindowcustomizer import RenderingMainWindowCustomizer
from golem import rpc
from golem.client import Client
from golem.core.simpleserializer import DictSerializer
from golem.rpc.mapping.core import CORE_METHOD_MAP
from golem.task.taskbase import TaskBuilder, Task, ComputeTaskDef, TaskHeader
>>>>>>> 61fe2107
from golem.task.taskstate import TaskStatus
from golem.testutils import DatabaseFixture
from golem.tools.assertlogs import LogTestCase

from apps.core.task.gnrtaskstate import TaskDesc
from apps.blender.benchmark.benchmark import BlenderBenchmark
from apps.rendering.gui.controller.renderingmainwindowcustomizer import RenderingMainWindowCustomizer

from gui.application import GNRGui
from gui.applicationlogic import GNRApplicationLogic, logger
from gui.startapp import register_rendering_task_types
from gui.view.appmainwindow import AppMainWindow


class TTask(Task):
    def __init__(self):
        Task.__init__(self, Mock(), Mock())
        self.src_code = ""
        self.extra_data = {}
        self.test_finished = False
        self.results = None
        self.tmp_dir = None

    def query_extra_data_for_test_task(self):
        ctd = ComputeTaskDef()
        ctd.subtask_id = "xxyyzz"
        ctd.task_id = "xyz"
        ctd.working_directory = self.header.root_path
        ctd.src_code = self.src_code
        ctd.extra_data = self.extra_data
        ctd.short_description = ""
        return ctd

    def after_test(self, results, tmp_dir):
        self.test_finished = True
        self.results = results
        self.tmp_dir = tmp_dir


class TTaskBuilder(TaskBuilder):

    def __init__(self, path):
        self.path = path
        self.src_code = "output = {'data': n, 'result_type': 0}"
        self.extra_data = {"n": 421}

    def build(self):
        t = TTask()
        t.header = TaskHeader(
            node_name="node1",
            task_id="xyz",
            task_owner_address="127.0.0.1",
            task_owner_port=45000,
            task_owner_key_id="key2",
            environment="test"
        )
        t.header.root_path = self.path
        t.src_code = self.src_code
        t.extra_data = self.extra_data
        return t


class RPCClient(object):

    def __init__(self):
        self.success = False
        self.error = False
        self.started = False

    def test_task_computation_success(self, *args, **kwargs):
        self.success = True
        self.error = False
        self.started = False

    def test_task_computation_error(self, *args, **kwargs):
        self.success = False
        self.error = True
        self.started = False

    def test_task_started(self, *args, **kwargs):
        print "test_task_started {}".format(args)
        self.started = args[0]


class MockRPCSession(object):

    def __init__(self, called_object, method_map):

        self.connected = True
        self.success = None

        self.called_object = called_object
        self.method_map = method_map
        self.reverse_map = dict()

        for k, v in method_map.iteritems():
            self.reverse_map[v] = k

    def call(self, alias, *args, **kwargs):

        self.success = None
        method = getattr(self.called_object, self.reverse_map[alias])

        deferred = Deferred()

        try:
            result = method(*args, **kwargs)
        except Exception as exc:
            self.success = False
            deferred.errback(exc)
        else:
            self.success = True
            deferred.callback(result)

        return deferred


class MockRPCPublisher(object):

    def __init__(self, success_aliases, error_aliases):
        self.success_aliases = success_aliases
        self.error_aliases = error_aliases
        self.success = None

    def publish(self, alias, *args, **kwargs):

        if alias in self.success_aliases:
            self.success = True
        elif alias in self.error_aliases:
            self.success = False

    def reset(self):
        self.success = None


class TestGNRApplicationLogic(DatabaseFixture):

    def test_root_path(self):
        logic = GNRApplicationLogic()
        self.assertTrue(os.path.isdir(logic.root_path))

    def test_update_payments_view(self):
        logic = GNRApplicationLogic()
        logic.client = Mock()
        logic.customizer = Mock()
        ether = denoms.ether

        balance_deferred = Deferred()
        balance_deferred.result = (3 * ether, 1 * ether, 0.3 * ether)
        balance_deferred.called = True

        logic.client.get_balance.return_value = balance_deferred
        logic.update_payments_view()

        ui = logic.customizer.gui.ui
        ui.localBalanceLabel.setText.assert_called_once_with("3.000000 ETH")
        ui.reservedBalanceLabel.setText.assert_called_once_with("2.000000 ETH")
        ui.availableBalanceLabel.setText.assert_called_once_with("1.000000 ETH")
        ui.depositBalanceLabel.setText.assert_called_once_with("0.300000 ETH")


class TestGNRApplicationLogicWithClient(DatabaseFixture, LogTestCase):

    def setUp(self):
        super(TestGNRApplicationLogicWithClient, self).setUp()
        self.client = Client(datadir=self.path, transaction_system=False,
                             connect_to_known_hosts=False, use_docker_machine_manager=False,
                             use_monitor=False)

    def tearDown(self):
        self.client.quit()
        super(TestGNRApplicationLogicWithClient, self).tearDown()

    def test_change_description(self):
        logic = GNRApplicationLogic()
        logic.customizer = Mock()

        rpc_session = MockRPCSession(self.client, CORE_METHOD_MAP)
        rpc_client = golem.rpc.session.Client(rpc_session, CORE_METHOD_MAP)

        description = u"New description"

        logic.client = rpc_client
        logic.change_description(description)
        assert self.client.get_description() == description

    def test_add_tasks(self):
        logic = GNRApplicationLogic()
        logic.customizer = Mock()
        td = TestGNRApplicationLogicWithClient._get_task_definition()
        logic.add_task_from_definition(td)
        assert "xyz" in logic.tasks, "Task was not added"
        task_state1 = TestGNRApplicationLogicWithClient._get_task_state()
        task_state2 = TestGNRApplicationLogicWithClient._get_task_state(task_id="abc")
        task_state3 = TestGNRApplicationLogicWithClient._get_task_state(task_id="def")
        logic.add_tasks([task_state1, task_state2, task_state3])
        self.assertEqual(len(logic.tasks), 3, "Incorrect number of tasks")
        assert "xyz" in logic.tasks, "Task was not added"
        assert "abc" in logic.tasks, "Task was not added"
        assert "def" in logic.tasks, "Task was not added"
        self.assertEqual(logic.tasks["xyz"].definition.full_task_timeout, 100, "Wrong task timeout")
        self.assertEqual(logic.tasks["xyz"].definition.subtask_timeout, 50, "Wrong subtask timeout")
        result = logic.add_tasks([])
        self.assertIsNone(result, "Returned value [{}] is not None".format(result))
        result = logic.get_test_tasks()
        self.assertEqual(result, {}, "Returned value is not empty")
        with self.assertLogs(logger):
            logic.change_timeouts("invalid", 10, 10)

        logic.config_changed()

    @staticmethod
    def _get_task_state(task_id="xyz", full_task_timeout=100, subtask_timeout=50):
        task_state = TaskDesc()
        td = TestGNRApplicationLogicWithClient._get_task_definition(task_id=task_id,
                                                                    full_task_timeout=full_task_timeout,
                                                                    subtask_timeout=subtask_timeout)
        task_state.status = TaskStatus.notStarted
        task_state.definition = td
        return task_state

    @staticmethod
    def _get_task_definition(task_id="xyz", full_task_timeout=100, subtask_timeout=50):
        td = GNRTaskDefinition()
        td.task_id = task_id
        td.full_task_timeout = full_task_timeout
        td.subtask_timeout = subtask_timeout
        return td


<<<<<<< HEAD
class TestGNRApplicationLogicWithGUI(DatabaseFixture, LogTestCase):
=======
        with self.assertLogs(logger, level="WARNING"):
            logic.set_current_task_type("unknown task")

        task_type = Mock()
        task_type.name = "NAME1"
        logic.register_new_task_type(task_type)
        with self.assertRaises(AssertionError):
            logic.register_new_task_type(task_type)

        logic.register_new_test_task_type(task_type)
        with self.assertRaises(AssertionError):
            logic.register_new_test_task_type(task_type)

        self.assertIsNotNone(logic.get_task_type("NAME1"), "Task type not found")
        with self.assertRaises(AssertionError):
            logic.get_task_type("abc")


class TestGNRApplicationLogicWithGUI(DatabaseFixture):

>>>>>>> 61fe2107
    def setUp(self):
        super(TestGNRApplicationLogicWithGUI, self).setUp()
        self.client = Client.__new__(Client)
        from threading import Lock
        self.client.lock = Lock()
        self.client.task_tester = None
        self.logic = GNRApplicationLogic()
        self.app = GNRGui(self.logic, AppMainWindow)

    def tearDown(self):
        super(TestGNRApplicationLogicWithGUI, self).tearDown()
        self.app.app.exit(0)
        self.app.app.deleteLater()

    def test_updating_config_dialog(self):
        logic = self.logic
        app = self.app
        logic.client = Mock()
        logic.register_gui(app.get_main_window(),
                           RenderingMainWindowCustomizer)

        logic.lock_config(True)

        assert not logic.customizer.gui.ui.settingsOkButton.isEnabled()
        assert not logic.customizer.gui.ui.settingsCancelButton.isEnabled()

        logic.lock_config(True)
        logic.lock_config(False)
        logic.lock_config(False)

        assert logic.customizer.gui.ui.settingsOkButton.isEnabled()
        assert logic.customizer.gui.ui.settingsCancelButton.isEnabled()

    def test_run_test_task(self):
        logic = self.logic
        gnrgui = self.app

        rpc_session = MockRPCSession(self.client, CORE_METHOD_MAP)
        rpc_client = golem.rpc.session.Client(rpc_session, CORE_METHOD_MAP)
        rpc_publisher = MockRPCPublisher(success_aliases=[golem.rpc.mapping.aliases.Task.evt_task_check_success],
                                         error_aliases=[golem.rpc.mapping.aliases.Task.evt_task_check_error])

        logic.root_path = self.path
        logic.client = rpc_client

        self.client.datadir = logic.root_path
        self.client.rpc_publisher = rpc_publisher

        logic.customizer = RenderingMainWindowCustomizer(gnrgui.main_window, logic)
        logic.customizer.new_task_dialog_customizer = Mock()
        logic.customizer.show_warning_window = Mock()

        ts = TaskDesc()
        files = self.additional_dir_content([1])
        ts.definition.main_program_file = files[0]
        ts.definition.task_type = "TESTTASK"
        f = self.additional_dir_content([2])
        ts.definition.output_file = f[0]
        ts.definition.main_scene_file = f[1]  # FIXME Remove me

        task_type = Mock()
        ttb = TTaskBuilder(self.path)
        task_type.task_builder_type.return_value = ttb
        logic.task_types["TESTTASK"] = task_type

        rpc_publisher.reset()
        logic.run_test_task(ts)
        logic.test_task_started(True)
        assert logic.progress_dialog_customizer.gui.ui.abortButton.isEnabled()
        time.sleep(0.5)
        assert rpc_publisher.success

        ttb.src_code = "import time\ntime.sleep(0.1)\noutput = {'data': n, 'result_type': 0}"
        rpc_publisher.reset()
        logic.run_test_task(ts)
        time.sleep(0.5)
        assert rpc_publisher.success

        # since PythonTestVM does not support end_comp() method,
        # this is only a smoke test instead of actual test
        ttb.src_code = "import time\ntime.sleep(0.1)\noutput = {'data': n, 'result_type': 0}"
        rpc_publisher.reset()
        logic.run_test_task(ts)
        time.sleep(0.5)
        logic.abort_test_task()

        ttb.src_code = "raise Exception('some error')"
        rpc_publisher.reset()
        logic.run_test_task(ts)
        time.sleep(1)
        assert not rpc_publisher.success

        rpc_publisher.reset()
        logic.run_test_task(ts)
        assert not rpc_publisher.success

        prev_call_count = logic.customizer.new_task_dialog_customizer.task_settings_changed.call_count
        logic.task_settings_changed()
        assert logic.customizer.new_task_dialog_customizer.task_settings_changed.call_count > prev_call_count

        logic.tasks["xyz"] = ts
        logic.clone_task("xyz")

        assert logic.customizer.new_task_dialog_customizer.load_task_definition.call_args[0][0] == ts.definition

    def test_main_window(self):
        self.app.main_window.ui.taskTableWidget.setColumnWidth = Mock()
        self.app.main_window.show()

        n = self.app.main_window.ui.taskTableWidget.columnCount()

        set_width = self.app.main_window.ui.taskTableWidget.setColumnWidth
        set_width.assert_has_calls([call(i, ANY) for i in xrange(0, n)])

    def test_update_peers_view(self):
        logic = self.logic
        gnrgui = self.app
        logic.customizer = RenderingMainWindowCustomizer(gnrgui.main_window, logic)
        logic.customizer.new_task_dialog_customizer = Mock()
        peer = Mock()
        peer.address = "10.10.10.10"
        peer.port = 1031
        peer.key_id = "KEYID"
        peer.node_name = "NODE 1"
        peer2 = Mock()
        peer2.address = "10.10.10.20"
        peer2.port = 1034
        peer2.key_id = "KEYID2"
        peer2.node_name = "NODE 2"
        logic._update_peers_view([DictSerializer.dump(peer), DictSerializer.dump(peer2)])
        table = logic.customizer.gui.ui.connectedPeersTable
        assert table.rowCount() == 2
        assert table.item(0, 0).text() == "10.10.10.10"
        assert table.item(1, 0).text() == "10.10.10.20"
        assert table.item(0, 1).text() == "1031"
        assert table.item(1, 1).text() == "1034"
        assert table.item(0, 2).text() == "KEYID"
        assert table.item(1, 2).text() == "KEYID2"
        assert table.item(0, 3).text() == "NODE 1"
        assert table.item(1, 3).text() == "NODE 2"

    def test_change_verification_options(self):
        logic = self.logic
        logic.client = Mock()
        logic.client.datadir = self.path
        self.logic.customizer = RenderingMainWindowCustomizer(self.app.main_window, self.logic)
        prev_y = logic.customizer.gui.ui.verificationSizeYSpinBox.maximum()
        logic.change_verification_option(size_x_max=914)
        assert logic.customizer.gui.ui.verificationSizeXSpinBox.maximum() == 914
        assert logic.customizer.gui.ui.verificationSizeYSpinBox.maximum() == prev_y
        logic.change_verification_option(size_y_max=123)
        assert logic.customizer.gui.ui.verificationSizeXSpinBox.maximum() == 914
        assert logic.customizer.gui.ui.verificationSizeYSpinBox.maximum() == 123
        logic.change_verification_option(size_y_max=3190, size_x_max=134)
        assert logic.customizer.gui.ui.verificationSizeXSpinBox.maximum() == 134
        assert logic.customizer.gui.ui.verificationSizeYSpinBox.maximum() == 3190

    def test_messages(self):
        logic = self.logic
        self.logic.datadir = self.path
        logic.customizer = RenderingMainWindowCustomizer(self.app.main_window, logic)
        logic.customizer.show_error_window = Mock()
        logic.customizer.show_warning_window =  Mock()
        self.logic.dir_manager = DirManager(self.path)
        register_rendering_task_types(logic)

        rts = TaskDesc()
        assert isinstance(rts, TaskDesc)
        f = self.additional_dir_content([3])
        rts.definition.task_type = "Blender"
        rts.definition.output_file = f[0]
        rts.definition.main_program_file = f[1]
        rts.definition.main_scene_file = f[2]
        assert logic._validate_task_state(rts)
        m = Mock()

        broken_benchmark = BlenderBenchmark()
        broken_benchmark.task_definition.main_program_file = u'Bździągwa'
        logic.customizer.show_error_window = Mock()
        logic.run_benchmark(broken_benchmark, m, m)
        if logic.br.tt:
            logic.br.tt.join()
        logic.customizer.show_error_window.assert_called_with(u"Main program file does not exist: Bździągwa")

        broken_benchmark = BlenderBenchmark()
        broken_benchmark.task_definition.output_file = u'/x/y/Bździągwa'
        logic.run_benchmark(broken_benchmark, m, m)
        if logic.br.tt:
            logic.br.tt.join()
        logic.customizer.show_error_window.assert_called_with(u"Cannot open output file: /x/y/Bździągwa")

        broken_benchmark = BlenderBenchmark()
        broken_benchmark.task_definition.main_scene_file = "NOT EXISTING"
        broken_benchmark.task_definition.output_file = os.path.join(self.path, str(uuid.uuid4()))
        logic.run_benchmark(broken_benchmark, m, m)
        if logic.br.tt:
            logic.br.tt.join()
        logic.customizer.show_error_window.assert_called_with(u"Main scene file NOT EXISTING is not properly set")

        logic.test_task_computation_error(u"Bździągwa")
        logic.progress_dialog_customizer.gui.ui.message.text() == u"Task test computation failure. Bździągwa"
        logic.test_task_computation_error(u"500 server error")
        logic.progress_dialog_customizer.gui.ui.message.text() == \
            u"Task test computation failure. [500 server error] There is a chance that you RAM limit is too low. " \
            u"Consider increasing max memory usage"
        logic.test_task_computation_error(None)
        logic.progress_dialog_customizer.gui.ui.message.text() == u"Task test computation failure. "
        logic.test_task_computation_success([], 10000)
        logic.progress_dialog_customizer.gui.ui.message.text() == u"Task task computation success!"

        rts.definition = BlenderBenchmark().task_definition
        rts.definition.output_file = 1342
        assert not logic._validate_task_state(rts)

        assert logic._format_stats_message(("STAT1", 2424)) == u"Session: STAT1; All time: 2424"
        assert logic._format_stats_message(["STAT1"]) == u"Error"
        assert logic._format_stats_message(13131) == u"Error"

        ts = TaskDesc()
        ts.definition.task_type = "Blender"
        ts.definition.main_program_file = "nonexisting"
        assert not logic._validate_task_state(ts)
        print logic.customizer.show_error_window
        logic.customizer.show_error_window.assert_called_with(u"Main program file does not exist: nonexisting")

        with self.assertLogs(logger, level="WARNING"):
            logic.set_current_task_type("unknown task")

        with self.assertLogs(logger, level="WARNING"):
            logic.task_status_changed("unknown id")

        task_type = Mock()
        task_type.name = "NAME1"
        logic.register_new_task_type(task_type)
        with self.assertLogs(int_logger, level="ERROR"):
            logic.register_new_task_type(task_type)

        logic.register_new_test_task_type(task_type)
        with self.assertRaises(AssertionError):
            logic.register_new_test_task_type(task_type)<|MERGE_RESOLUTION|>--- conflicted
+++ resolved
@@ -3,33 +3,25 @@
 
 import os
 import time
+import uuid
 
 from ethereum.utils import denoms
 from mock import Mock, ANY, call
 from twisted.internet.defer import Deferred
 
-<<<<<<< HEAD
-from apps.core.task.gnrtaskstate import GNRTaskDefinition
-from golem.client import Client
-from golem.interface.client.logic import logger as int_logger
-from golem.resource.dirmanager import DirManager
-from golem.rpc.service import RPCServiceInfo, RPCAddress, ServiceHelper, RPCProxyClient
-from golem.task.taskbase import TaskBuilder, Task, ComputeTaskDef
-=======
 import golem
-from apps.core.task.gnrtaskstate import GNRTaskState, GNRTaskDefinition
-from apps.rendering.gui.controller.renderingmainwindowcustomizer import RenderingMainWindowCustomizer
 from golem import rpc
 from golem.client import Client
 from golem.core.simpleserializer import DictSerializer
+from golem.interface.client.logic import logger as int_logger
+from golem.resource.dirmanager import DirManager
 from golem.rpc.mapping.core import CORE_METHOD_MAP
 from golem.task.taskbase import TaskBuilder, Task, ComputeTaskDef, TaskHeader
->>>>>>> 61fe2107
 from golem.task.taskstate import TaskStatus
 from golem.testutils import DatabaseFixture
 from golem.tools.assertlogs import LogTestCase
 
-from apps.core.task.gnrtaskstate import TaskDesc
+from apps.core.task.gnrtaskstate import TaskDesc, GNRTaskDefinition
 from apps.blender.benchmark.benchmark import BlenderBenchmark
 from apps.rendering.gui.controller.renderingmainwindowcustomizer import RenderingMainWindowCustomizer
 
@@ -255,30 +247,7 @@
         return td
 
 
-<<<<<<< HEAD
 class TestGNRApplicationLogicWithGUI(DatabaseFixture, LogTestCase):
-=======
-        with self.assertLogs(logger, level="WARNING"):
-            logic.set_current_task_type("unknown task")
-
-        task_type = Mock()
-        task_type.name = "NAME1"
-        logic.register_new_task_type(task_type)
-        with self.assertRaises(AssertionError):
-            logic.register_new_task_type(task_type)
-
-        logic.register_new_test_task_type(task_type)
-        with self.assertRaises(AssertionError):
-            logic.register_new_test_task_type(task_type)
-
-        self.assertIsNotNone(logic.get_task_type("NAME1"), "Task type not found")
-        with self.assertRaises(AssertionError):
-            logic.get_task_type("abc")
-
-
-class TestGNRApplicationLogicWithGUI(DatabaseFixture):
-
->>>>>>> 61fe2107
     def setUp(self):
         super(TestGNRApplicationLogicWithGUI, self).setUp()
         self.client = Client.__new__(Client)
