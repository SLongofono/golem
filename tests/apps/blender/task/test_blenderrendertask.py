import numpy as np
import os
import unittest
from os import path
from random import randrange, shuffle

import imageio
from PIL import Image

from apps.blender.benchmark.benchmark import BlenderBenchmark
from apps.blender.task.blenderrendertask import (BlenderDefaults,
                                                 BlenderRenderTask,
                                                 BlenderRenderTaskBuilder,
                                                 BlenderRendererOptions,
                                                 generate_expected_offsets,
                                                 BlenderTaskTypeInfo,
                                                 PreviewUpdater,
                                                 logger)
from apps.rendering.resources.imgrepr import load_img
from apps.rendering.task.renderingtask import PREVIEW_Y, PREVIEW_X
from apps.rendering.task.renderingtaskstate import (
    AdvanceRenderingVerificationOptions,
    RenderingTaskDefinition)
from golem.resource.dirmanager import DirManager
from golem.task.taskbase import ComputeTaskDef
from golem.task.taskstate import SubtaskStatus, SubtaskState
from golem.testutils import TempDirFixture
from golem.tools.assertlogs import LogTestCase
from golem.tools.ci import ci_skip


class TestBlenderDefaults(unittest.TestCase):
    def test_init(self):
        bd = BlenderDefaults()
        self.assertTrue(path.isfile(bd.main_program_file))


class TestBlenderFrameTask(TempDirFixture):
    def setUp(self):
        super(TestBlenderFrameTask, self).setUp()
        task_definition = RenderingTaskDefinition()
        task_definition.options = BlenderRendererOptions()
        task_definition.options.compositing = False
        task_definition.options.use_frames = True
        task_definition.options.frames = [7, 8, 10]
        task_definition.main_scene_file = self.temp_file_name("example.blend")
        task_definition.output_file = self.temp_file_name('output')
        task_definition.output_format = 'PNG'
        task_definition.resolution = [2, 300]
        self.bt = BlenderRenderTask(
            node_name="example-node-name",
            task_definition=task_definition,
            total_tasks=6,
            root_path=self.tempdir,
        )

        dm = DirManager(self.path)
        self.bt.initialize(dm)

    @staticmethod
    def make_array(x, y, default=1.0):
        a = []
        for i in range(y):
            b = []
            for j in range(x):
                b.append([default, default, default])
            a.append(b)
        return np.array(a, dtype=np.float)

    def test_init_preview(self):
        self.assertEquals(len(self.bt.preview_file_path),
                          len(self.bt.frames))
        self.assertEquals(len(self.bt.preview_task_file_path),
                          len(self.bt.frames))

    def test_computation_failed_or_finished(self):
        assert self.bt.total_tasks == 6

        # Failed compuation stays failed
        extra_data = self.bt.query_extra_data(1000, 2, "ABC", "abc")
        assert extra_data.ctd is not None
        extra_data2 = self.bt.query_extra_data(1000, 2, "DEF", "def")
        assert extra_data2.ctd is not None

        self.bt.computation_failed(extra_data.ctd.subtask_id)
        self.bt.computation_finished(extra_data.ctd.subtask_id, [], 0)
        assert self.bt.subtasks_given[extra_data.ctd.subtask_id][
                   'status'] == SubtaskStatus.failure

        # Successful computation

        extra_data = self.bt.query_extra_data(1000, 2, "FGH", "fgh")
        assert extra_data.ctd is not None
        file_dir = path.join(self.bt.tmp_dir, extra_data.ctd.subtask_id)
        if not path.exists(file_dir):
            os.makedirs(file_dir)

        file1 = path.join(file_dir, 'result1')
        img = Image.new("RGB", (self.bt.res_x, self.bt.res_y / 2))
        img.save(file1, "PNG")

        self.bt.computation_finished(extra_data.ctd.subtask_id, [file1], 1)
        assert self.bt.subtasks_given[extra_data.ctd.subtask_id][
                   'status'] == SubtaskStatus.finished

        extra_data = self.bt.query_extra_data(1000, 2, "FFF", "fff")
        assert extra_data.ctd is not None

        file2 = path.join(file_dir, 'result2')
        img.save(file2, "PNG")
        img.close()

        self.bt.computation_finished(extra_data.ctd.subtask_id, [file2], 1)
        assert self.bt.subtasks_given[extra_data.ctd.subtask_id][
                   'status'] == SubtaskStatus.finished
        str_ = self.temp_file_name(self.bt.outfilebasename) + '0008.PNG'
        assert path.isfile(str_)

        assert len(self.bt.preview_file_path) == len(self.bt.frames)
        assert len(self.bt.preview_task_file_path) == len(self.bt.frames)

    def test_query_extra_data(self):

        # If num frames == num subtask, make sure that
        # blender script describe whole frame
        self.bt.total_tasks = 3
        extra_data = self.bt.query_extra_data(100, node_id="node1",
                                              node_name="node11",
                                              num_cores=0)
        assert not extra_data.should_wait
        assert extra_data.ctd is not None
        assert "border_max_y = 1" in extra_data.ctd.extra_data['script_src']
        assert "border_min_y = 0" in extra_data.ctd.extra_data['script_src']

    def test_put_frame_together(self):
        self.bt.output_format = "EXR"
        self.bt.output_file += ".EXR"
        chunks = 12
        res_y = 0
        for i in range(1, chunks + 1):  # Subtask numbers start from 1.
            y = randrange(1, 100)
            res_y += y
            file1 = self.temp_file_name('chunk{}.exr'.format(i))
            imageio.imwrite(uri=file1,
                            im=TestBlenderFrameTask.make_array(self.bt.res_x,
                                                               y))
            self.bt.frames_given["7"][i - 1] = file1
        self.bt._put_frame_together(7, 2)


class TestBlenderTask(TempDirFixture, LogTestCase):
    def build_bt(self, res_x, res_y, total_tasks, frames=None):
        output_file = self.temp_file_name('output')
        if frames is None:
            use_frames = False
            frames = [1]
        else:
            use_frames = True

        task_definition = RenderingTaskDefinition()
        task_definition.options = BlenderRendererOptions()
        task_definition.options.use_frames = use_frames
        task_definition.options.frames = frames
        task_definition.output_file = output_file
        task_definition.output_format = "PNG"
        task_definition.resolution = [res_x, res_y]
        task_definition.main_scene_file = path.join(self.path, "example.blend")
        bt = BlenderRenderTask(node_name="example-node-name",
                               task_definition=task_definition,
                               total_tasks=total_tasks,
                               root_path=self.tempdir,
                               )
        bt.initialize(DirManager(self.tempdir))
        return bt

    def setUp(self):
        super(TestBlenderTask, self).setUp()
        self.bt = self.build_bt(2, 300, 7)
        dm = DirManager(self.path)
        self.bt.initialize(dm)

    def test_after_test(self):
        self.assertEqual(self.bt.after_test({}, None), {})
        self.assertEqual(self.bt.after_test({"notData": []}, None), {})

        outlog = self.temp_file_name("out.log")
        errlog = self.temp_file_name("err.log")
        notalog = self.temp_file_name("notalog.png")

        fd_out = open(outlog, 'w')
        fd_out.close()

        fd_err = open(errlog, 'w')
        fd_err.close()

        results = {"data": {notalog, outlog, errlog}}
        after_test_data = self.bt.after_test(results, None)

        self.assertEqual(after_test_data, {})

        with open(outlog, 'w') as fd_out:
            fd_out.write("Warning: path 'example/directory/to/file/f1.png' "
                         "not found\nwarning: Path "
                         "'example/directory/to/file2.png' not fouND\n"
                         "warning: Path 'example/directory/to/file2.png' "
                         "not fouND")

        with open(errlog, 'w') as fd_err:
            fd_err.write("Warning: path "
                         "'example/directory/to/another/file3.png' "
                         "not found\nexample/to/file4.png")

        results = {"data": {notalog, outlog, errlog}}
        after_test_data = self.bt.after_test(results, None)
        warnings = after_test_data["warnings"]

        self.assertTrue("f1.png" in warnings)
        self.assertTrue("file2.png" in warnings)
        self.assertTrue("file3.png" in warnings)
        self.assertEquals(warnings.count("file2.png"), 1)
        self.assertFalse("file4.png" in warnings)

        with open(outlog, 'w') as fd_out:
            fd_out.write("Error: engine COMPLETELY UNKNOWN ENGINE not found")

        with open(errlog, 'w') as fd_err:
            fd_err.write("Error: But not important at all")

        after_test_data = self.bt.after_test(results, None)
        warnings = after_test_data["warnings"]
        self.assertTrue("COMPLETELY UNKNOWN ENGINE" in warnings)

    def test_query_extra_data_for_test_task(self):
        self.bt.use_frames = True

        self.bt.frames = [1, 2, 3, 5, 7, 11, 13]
        ctd = self.bt.query_extra_data_for_test_task()
        self.assertIsInstance(ctd, ComputeTaskDef)
        self.assertTrue(ctd.extra_data['frames'] == [1])

        self.bt.frames = [2]
        ctd = self.bt.query_extra_data_for_test_task()
        self.assertIsInstance(ctd, ComputeTaskDef)
        self.assertTrue(ctd.extra_data['frames'] == [1])

        self.bt.use_frames = False
        self.bt.frames = [1]
        ctd = self.bt.query_extra_data_for_test_task()
        self.assertIsInstance(ctd, ComputeTaskDef)
        self.assertTrue(ctd.extra_data['frames'] == [1])

    def test_blender_task(self):
        self.assertIsInstance(self.bt, BlenderRenderTask)
        self.assertEquals(self.bt.main_scene_file,
                          path.join(self.path, "example.blend"))
        extra_data = self.bt.query_extra_data(1000, 2, "ABC", "abc")
        ctd = extra_data.ctd
        assert ctd.extra_data['start_task'] == 1
        assert ctd.extra_data['end_task'] == 1
        self.bt.last_task = self.bt.total_tasks
        self.bt.subtasks_given[1] = {'status': SubtaskStatus.finished}
        assert self.bt.query_extra_data(1000, 2, "ABC", "abc").ctd is None

    def test_get_min_max_y(self):
        self.assertEquals(self.bt.res_x, 2)
        self.assertEquals(self.bt.res_y, 300)
        self.assertEquals(self.bt.total_tasks, 7)
        for tasks in [1, 6, 7, 20, 60]:
            self.bt.total_tasks = tasks
            for yres in range(1, 100):
                self.bt.res_y = yres
                cur_max_y = self.bt.res_y
                for i in range(1, self.bt.total_tasks + 1):
                    min_y, max_y = self.bt._get_min_max_y(i)
                    min_y = int(float(self.bt.res_y) * min_y)
                    max_y = int(float(self.bt.res_y) * max_y)
                    self.assertTrue(max_y == cur_max_y)
                    cur_max_y = min_y
                self.assertTrue(cur_max_y == 0)

        self.bt.use_frames = True
        self.bt.frames = [4, 5, 10, 11, 12]
        self.bt.total_tasks = 20
        self.bt.res_y = 300
        assert self.bt._get_min_max_y(2) == (0.5, 0.75)

    def test_put_img_together_exr(self):
        for chunks in [1, 5, 7, 11, 13, 31, 57, 100]:
            res_y = 0
            self.bt.collected_file_names = {}
            for i in range(1, chunks + 1):  # Subtask numbers start from 1.
                y = randrange(1, 100)
                res_y += y
                file1 = self.temp_file_name('chunk{}.exr'.format(i))
                imageio.imwrite(uri=file1, im=TestBlenderFrameTask.make_array(
                    self.bt.res_x, y))
                self.bt.collected_file_names[i] = file1
            self.bt.res_y = res_y
            self.bt._put_image_together()
            self.assertTrue(path.isfile(self.bt.output_file))
            img = Image.open(self.bt.output_file)
            img_x, img_y = img.size
            img.close()
            self.assertTrue(self.bt.res_x == img_x and res_y == img_y)

        self.bt.restart()
        assert self.bt.preview_updater.chunks == {}
        assert self.bt.preview_updater.perfectly_placed_subtasks == 0
        assert self.bt.preview_updater.perfect_match_area_y == 0

    def test_put_img_together_exr_to_exr(self):
        self.bt.output_format = "EXR"
        self.bt.output_file += ".EXR"
        for chunks in [1, 5, 7, 11, 13, 31, 57]:
            res_y = 0
            self.bt.collected_file_names = {}
            for i in range(1, chunks + 1):  # Subtask numbers start from 1.
                y = randrange(1, 100)
                res_y += y
                file1 = self.temp_file_name('chunk{}.exr'.format(i))
                imageio.imwrite(uri=file1, im=TestBlenderFrameTask.make_array(
                    self.bt.res_x, y))
                self.bt.collected_file_names[i] = file1
            self.bt.res_y = res_y
            self.bt._put_image_together()
            self.assertTrue(path.isfile(self.bt.output_file))
            img = load_img(self.bt.output_file)
            img_x, img_y = img.get_size()
            self.assertEqual(self.bt.res_x, img_x)
            self.assertEqual(self.bt.res_y, img_y)

    def test_put_img_together_not_exr(self):
        for output_format in ["PNG", "JPEG", "BMP"]:
            self.bt.output_format = output_format.lower()
            for chunks in [1, 5, 7, 11, 13, 31, 57, 100]:
                res_y = 0
                self.bt.collected_file_names = {}
                for i in range(1, chunks + 1):  # subtask numbers start from 1
                    y = randrange(1, 100)
                    res_y += y
                    file1 = self.temp_file_name(
                        'chunk{}.{}'.format(i, output_format.lower())
                    )
                    img = Image.new("RGB", (self.bt.res_x, y))
                    img.save(file1, output_format.upper())
                    self.bt.collected_file_names[i] = file1
                self.bt.res_y = res_y
                self.bt._put_image_together()
                self.assertTrue(path.isfile(self.bt.output_file))
                img = Image.open(self.bt.output_file)
                img_x, img_y = img.size
                self.assertTrue(self.bt.res_x == img_x and res_y == img_y)

    def test_update_frame_preview(self):
        file1 = self.temp_file_name('preview1.exr')
        file2 = self.temp_file_name('preview2.exr')
        file3 = self.temp_file_name('preview3.bmp')
        file4 = self.temp_file_name('preview4.bmp')

        bt = self.build_bt(300, 200, 2, frames=[1, 2, 3, 4])
        bt.preview_updaters = [PreviewUpdater(f, bt.res_x, bt.res_y,
                                              {1: 0, 2: 99})
                               for f in [file1, file2, file3, file4]]

        imageio.imsave(uri=file1,
                       im=TestBlenderFrameTask.make_array(bt.res_x, 99),
                       format='EXR-FI')
        imageio.imsave(uri=file2,
                       im=TestBlenderFrameTask.make_array(bt.res_x, 101),
                       format='EXR-FI')

        bt._update_frame_preview(file1, 1, part=1)
        assert bt.preview_updaters[0].perfect_match_area_y == 99
        self.assertTrue(bt.preview_updaters[0].perfectly_placed_subtasks == 1)

        bt._update_frame_preview(file2, 1, part=2)
        self.assertTrue(bt.preview_updaters[0].perfect_match_area_y == 200)
        self.assertTrue(bt.preview_updaters[0].perfectly_placed_subtasks == 2)

        bt.preview_file_path = []
        bt.preview_file_path.append(file3)
        bt.preview_task_file_path = []
        bt.preview_task_file_path.append(file4)

<<<<<<< HEAD
        imageio.imsave(uri=file1,
                       im=TestBlenderFrameTask.make_array(bt.res_x, 99),
                       format='EXR-FI')
=======
        img1 = OpenEXR.OutputFile(file1, OpenEXR.Header(bt.res_x, 99))
        data = array.array('f', [1.0] * (bt.res_x * 99)).tostring()
        img1.writePixels({'R': data, 'G': data, 'B': data,
                          'F': data, 'A': data})
        img1.close()
>>>>>>> f180ab1d

        bt._update_frame_preview(file1, 1, part=1, final=True)
        img = Image.open(file3)
        self.assertTrue(img.size == (300, 200))
        img = Image.open(file4)
        self.assertTrue(img.size == (300, 200))

        preview = BlenderTaskTypeInfo.get_preview(bt, single=False)
        assert isinstance(preview, list)
        assert len(preview) == 1
        assert all(os.path.exists(p) for p in preview)

        preview = BlenderTaskTypeInfo.get_preview(bt, single=True)
        assert isinstance(preview, basestring)
        assert os.path.exists(preview)

        preview = BlenderTaskTypeInfo.get_preview(None, single=True)
        assert preview is None

        bt.restart()
        for preview in bt.preview_updaters:
            assert preview.chunks == {}
            assert preview.perfect_match_area_y == 0
            assert preview.perfectly_placed_subtasks == 0

    def test_mark_task_area(self):
        bt = self.build_bt(300, 200, 2, frames=[1, 2])

        file1 = self.temp_file_name('preview1.bmp')
        img_task = Image.new("RGB", (bt.res_x, bt.res_y))
        img_task.save(file1, "BMP")
        color = (0, 0, 255)

        # test the case in which a single subtask is a whole frame
        self.assertEquals(bt.frames, [1, 2])
        bt._mark_task_area(None, img_task, color, 0)
        for i in range(0, bt.res_x):
            for j in range(0, bt.res_y):
                pixel = img_task.getpixel((i, j))
                self.assertTrue(pixel == color)

        # test the case with frames divided into multiple subtasks
        bt = self.build_bt(600, 200, 4, frames=[2, 3])
        subtask = {"start_task": 2, "end_task": 2}
        file2 = self.temp_file_name('preview2.bmp')
        img_task2 = Image.new("RGB", (bt.res_x, bt.res_y))
        img_task2.save(file2, "BMP")
        bt._mark_task_area(subtask, img_task2, color)
        pixel = img_task2.getpixel((0, 99))
        self.assertTrue(pixel == (0, 0, 0))
        pixel = img_task2.getpixel((0, 100))
        self.assertTrue(pixel == color)

    def test_query_extra_data(self):
        extra_data = self.bt.query_extra_data(100000, num_cores=0,
                                              node_id='node',
                                              node_name='node')
        assert extra_data.ctd
        subtask_id = extra_data.ctd.subtask_id
        assert not extra_data.should_wait

        extra_data = self.bt.query_extra_data(100000, num_cores=0,
                                              node_id='node',
                                              node_name='node')
        assert extra_data.should_wait

        # Write log with warning and don't return data or should wait
        # if client was banned
        self.bt.computation_failed(subtask_id)
        with self.assertLogs(logger, level="WARNING"):
            extra_data = self.bt.query_extra_data(100000, num_cores=0,
                                                  node_id='node',
                                                  node_name='node')
        assert extra_data.ctd is None
        assert not extra_data.should_wait

    @ci_skip
    def test_advanced_verification(self):
        bb = BlenderBenchmark()
        td = bb.task_definition
        td.verification_options = AdvanceRenderingVerificationOptions()
        td.verification_options.type = 'forAll'
        dm = DirManager(self.tempdir)
        builder = BlenderRenderTaskBuilder(node_name="ABC",
                                           task_definition=bb.task_definition,
                                           root_path=self.tempdir,
                                           dir_manager=dm)
        task = builder.build()
        tmpdir = dm.get_task_temporary_dir(task.header.task_id, True)
        ed = task.query_extra_data(1000, 4, "NODE_ID", "NODE_NAME")
        file_ = path.join(tmpdir, 'preview.bmp')
        img = Image.new("RGB", (task.res_x, task.res_y))
        img.save(file_, "BMP")
        task.computation_finished(ed.ctd.subtask_id, [file_], 1)
        assert task.subtasks_given[ed.ctd.subtask_id][
                   'status'] == SubtaskStatus.failure

    def test_update_preview(self):
        bt = self.build_bt(300, 200, 10)
        dm = DirManager(self.tempdir)
        bt.initialize(dm)
        files = self.additional_dir_content([1])
        preview = files[0]
        img = Image.new("RGBA", (20, 200))
        img.save(preview, "PNG")
        bt._update_preview(preview, 3)

        preview = BlenderTaskTypeInfo.get_preview(bt, single=False)
        assert isinstance(preview, list)
        assert len(preview) == 1
        assert all(os.path.exists(p) for p in preview)

        preview = BlenderTaskTypeInfo.get_preview(bt, single=True)
        assert os.path.exists(preview)

        preview = BlenderTaskTypeInfo.get_preview(None, single=True)
        assert preview is None


class TestPreviewUpdater(TempDirFixture, LogTestCase):
    def test_update_preview(self):
        preview_file = self.temp_file_name('sample_img.png')
        res_x = 200

        for chunks in range(1, 13):
            res_y = 0
            expected_offsets = {}
            chunks_sizes = {}
            for i in range(1, chunks + 1):  # Subtask numbers start from 1.
                y = randrange(1, 100)
                expected_offsets[i] = res_y
                chunks_sizes[i] = y
                res_y += y

            if res_x != 0 and res_y != 0:
                if float(res_x) / float(res_y) > float(PREVIEW_X) / PREVIEW_Y:
                    scale_factor = float(PREVIEW_X) / res_x
                else:
                    scale_factor = float(PREVIEW_Y) / res_y
                scale_factor = min(1.0, scale_factor)
            else:
                scale_factor = 1.0

            pu = PreviewUpdater(preview_file, res_x, res_y, expected_offsets)
            chunks_list = range(1, chunks + 1)
            shuffle(chunks_list)
            for i in chunks_list:
                img = Image.new("RGB", (res_x, chunks_sizes[i]))
                file1 = self.temp_file_name('chunk{}.png'.format(i))
                img.save(file1)
                pu.update_preview(file1, i)
            if int(round(res_y * scale_factor)) != PREVIEW_Y:
                self.assertAlmostEqual(pu.perfect_match_area_y,
                                       res_y * scale_factor)
            self.assertTrue(pu.perfectly_placed_subtasks == chunks)

    def test_error_in_preview_update(self):
        pu = PreviewUpdater(None, PREVIEW_X, PREVIEW_Y, {})
        with self.assertLogs(logger, level="WARNING"):
            pu.update_preview("Not existing", 4)


class TestBlenderRenderTaskBuilder(TempDirFixture):
    def test_build(self):
        definition = RenderingTaskDefinition()
        definition.total_subtasks = 1
        definition.options = BlenderRendererOptions()
        builder = BlenderRenderTaskBuilder(node_name="ABC",
                                           task_definition=definition,
                                           root_path=self.tempdir,
                                           dir_manager=DirManager(self.tempdir))
        blender_task = builder.build()
        self.assertIsInstance(blender_task, BlenderRenderTask)


class TestHelpers(unittest.TestCase):
    @staticmethod
    def _get_task_border(as_path=False):
        offsets = generate_expected_offsets(30, 800, 600)
        subtask = SubtaskState()

        definition = RenderingTaskDefinition()
        definition.options = BlenderRendererOptions()
        definition.options.use_frames = False
        definition.resolution = [800, 600]

        for k in range(1, 31):
            subtask.extra_data = {'start_task': k, 'end_task': k}
            border = BlenderTaskTypeInfo.get_task_border(subtask, definition,
                                                         30, as_path=as_path)
            assert min(border) == (0, offsets[k])
            assert max(border) == (797, offsets[k + 1] - 1)

        definition.options.use_frames = True
        definition.options.frames = range(2)
        offsets = generate_expected_offsets(15, 800, 600)

        for k in range(1, 31):
            subtask.extra_data = {'start_task': k, 'end_task': k}
            border = BlenderTaskTypeInfo.get_task_border(subtask, definition,
                                                         30, as_path=as_path)
            i = (k - 1) % 15 + 1
            assert min(border) == (0, offsets[i])
            assert max(border) == (798, offsets[i + 1] - 1)

        subtask.extra_data = {'start_task': 2, 'end_task': 2}
        definition.options.use_frames = True
        definition.options.frames = range(30)
        if as_path:
            assert BlenderTaskTypeInfo.get_task_border(subtask, definition,
                                                       30, as_path=as_path) == \
                   [(0, 600), (800, 600), (800, 0), (0, 0)]
        else:
            assert BlenderTaskTypeInfo.get_task_border(subtask, definition,
                                                       30, as_path=as_path) == \
                   []

        definition.options.use_frames = False
        definition.resolution = (0, 0)
        assert BlenderTaskTypeInfo.get_task_border(subtask, definition,
                                                   30, as_path=as_path) == []

    def test_get_task_border(self):
        self._get_task_border()

    def test_get_task_border_path(self):
        self._get_task_border(as_path=True)

    def test_get_task_num_from_pixels(self):
        offsets = generate_expected_offsets(30, 1920, 1080)
        frame_offsets = generate_expected_offsets(15, 1920, 1080)
        task_definition = RenderingTaskDefinition()
        task_definition.options = BlenderRendererOptions()
        task_definition.resolution = [1920, 1080]

        for k in range(1, 31):
            task_definition.options.use_frames = False
            num = BlenderTaskTypeInfo.get_task_num_from_pixels(
                6, offsets[k] + 1, task_definition, 30
            )
            assert num == k

            task_definition.options.use_frames = True
            task_definition.options.frames = range(30)
            num = BlenderTaskTypeInfo.get_task_num_from_pixels(
                1, 0, task_definition, 30, k
            )
            assert num == k

            i = (k - 1) % 15 + 1
            task_definition.options.frames = range(2)
            num = BlenderTaskTypeInfo.get_task_num_from_pixels(
                1, frame_offsets[i] + 3, task_definition, 30, (k - 1) / 15 + 1
            )
            assert num == k

        task_definition.options.use_frames = False
        assert BlenderTaskTypeInfo.get_task_num_from_pixels(
            5, 1200, task_definition, 30
        ) == 30<|MERGE_RESOLUTION|>--- conflicted
+++ resolved
@@ -382,17 +382,9 @@
         bt.preview_task_file_path = []
         bt.preview_task_file_path.append(file4)
 
-<<<<<<< HEAD
         imageio.imsave(uri=file1,
                        im=TestBlenderFrameTask.make_array(bt.res_x, 99),
                        format='EXR-FI')
-=======
-        img1 = OpenEXR.OutputFile(file1, OpenEXR.Header(bt.res_x, 99))
-        data = array.array('f', [1.0] * (bt.res_x * 99)).tostring()
-        img1.writePixels({'R': data, 'G': data, 'B': data,
-                          'F': data, 'A': data})
-        img1.close()
->>>>>>> f180ab1d
 
         bt._update_frame_preview(file1, 1, part=1, final=True)
         img = Image.open(file3)
