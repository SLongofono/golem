--- conflicted
+++ resolved
@@ -186,18 +186,11 @@
         
         fd_err = open(errlog, 'w')
         fd_err.close()
-        
-<<<<<<< HEAD
-        results = {"data": {outlog, errlog}}
+
+        results = {"data": {notalog, outlog, errlog}}
         after_test_data = self.bt.after_test(results, None, 20)
         assert after_test_data.get("estm_time") is not None
         assert after_test_data.get("warnings") is None
-=======
-        results = {"data": {notalog, outlog, errlog}}
-        warnings = self.bt.after_test(results, None)
-        
-        self.assertEqual(warnings, None)
->>>>>>> 25920356
 
         with open(outlog, 'w') as fd_out:
             fd_out.write("Warning: path 'example/directory/to/file/f1.png' "
@@ -207,18 +200,13 @@
         with open(errlog, 'w') as fd_err:
             fd_err.write("Warning: path 'example/directory/to/another/file3.png' "
                          "not found\nexample/to/file4.png")
-        
-<<<<<<< HEAD
-        results = {"data": {outlog, errlog}}
+
+        results = {"data": {notalog, outlog, errlog}}
         after_test_data = self.bt.after_test(results, None, 20)
         assert after_test_data.get("estm_time") is not None
         warnings = after_test_data.get("warnings")
         assert warnings is not None
-=======
-        results = {"data": {notalog, outlog, errlog}}
-        warnings = self.bt.after_test(results, None)
->>>>>>> 25920356
-        
+
         assert "f1.png" in warnings
         assert "file2.png" in warnings
         assert "file3.png" in warnings
