import unittest
import math
import os

<<<<<<< HEAD
from mock import MagicMock

from golem.network.transport.tcpnetwork import (DataProducer, DataConsumer, FileProducer, FileConsumer,
                                                EncryptFileProducer, DecryptFileConsumer)
=======
from golem.network.transport.tcpnetwork import (DataProducer, DataConsumer, FileProducer, FileConsumer,
                                                EncryptDataProducer, DecryptDataConsumer)
>>>>>>> 186e6e2c
from golem.core.variables import BUFF_SIZE
from golem.core.keysauth import EllipticalKeysAuth
from golem.tools.captureoutput import captured_output
from golem.tools.testdirfixture import TestDirFixture


class TestDataProducerAndConsumer(unittest.TestCase):

    def test_progress(self):

        long_string = "abcdefghijklmn opqrstuvwxyz"
        short_string = "abcde"
        empty_string = ""

        self.__producer_consumer_test(short_string, session=MagicMock())
        self.__producer_consumer_test(empty_string, session=MagicMock())
        self.__producer_consumer_test(long_string, 8, session=MagicMock())
        self.__producer_consumer_test(long_string * 1000, 16, session=MagicMock())
        self.__producer_consumer_test(long_string * 10000, 128, session=MagicMock())
        self.__producer_consumer_test(long_string * 1000 * 1000 * 10, session=MagicMock())

        self.ek = EllipticalKeysAuth()
        self.__producer_consumer_test(short_string, data_producer_cls=EncryptDataProducer,
                                      data_consumer_cls=DecryptDataConsumer,
                                      session=self.__make_encrypted_session_mock())
        self.__producer_consumer_test(empty_string, data_producer_cls=EncryptDataProducer,
                                      data_consumer_cls=DecryptDataConsumer,
                                      session=self.__make_encrypted_session_mock())
        self.__producer_consumer_test(long_string, 8, data_producer_cls=EncryptDataProducer,
                                      data_consumer_cls=DecryptDataConsumer,
                                      session=self.__make_encrypted_session_mock())
        self.__producer_consumer_test(long_string * 1000, 16, data_producer_cls=EncryptDataProducer,
                                      data_consumer_cls=DecryptDataConsumer,
                                      session=self.__make_encrypted_session_mock())
        self.__producer_consumer_test(long_string * 10000, 128, data_producer_cls=EncryptDataProducer,
                                      data_consumer_cls=DecryptDataConsumer,
                                      session=self.__make_encrypted_session_mock())
        self.__producer_consumer_test(long_string * 1000 * 1000, data_producer_cls=EncryptDataProducer,
                                      data_consumer_cls=DecryptDataConsumer,
                                      session=self.__make_encrypted_session_mock())


    def __make_encrypted_session_mock(self):
        session = MagicMock()
        session.encrypt.side_effect = self.ek.encrypt
        session.decrypt.side_effect = self.ek.decrypt
        return session

    def __producer_consumer_test(self, data, buff_size=None, data_producer_cls=DataProducer, data_consumer_cls=DataConsumer,
                                 session=MagicMock()):
        producer_progress_value = "Sending progress 100 %"
        consumer_progress_value = "File data receiving 100 %"
        if buff_size:
            d = data_producer_cls(data, session, buff_size)
        else:
            d = data_producer_cls(data, session)
            buff_size = BUFF_SIZE
        with captured_output() as (out, err):
            while session.conn.transport.unregisterProducer.call_count == 0:
                d.resumeProducing()
        min_num = math.floor(len(data) / buff_size)
        self.assertGreaterEqual(session.conn.transport.write.call_count, min_num)
        self.assertEqual(out.getvalue().strip().split("\r")[-1], producer_progress_value)
        self.assertGreaterEqual(out.getvalue().strip().split("\r"), min_num)
        self.assertEqual(err.getvalue().strip(), "")

        extra_data = {}
        c = data_consumer_cls(session, extra_data)
        with captured_output() as (out, err):
            for chunk in session.conn.transport.write.call_args_list:
                c.dataReceived(chunk[0][0])

        self.assertEqual(extra_data["result"], data)
        self.assertEqual(out.getvalue().strip().split("\r")[-1], consumer_progress_value)
        self.assertGreaterEqual(out.getvalue().strip().split("\r"), min_num)
        self.assertEqual(err.getvalue().strip(), "")


class TestFileProducerAndConsumer(TestDirFixture):
    def setUp(self):
        TestDirFixture.setUp(self)
        self.tmp_file1, self.tmp_file2, self.tmp_file3 = self.additional_dir_content([1, [2]])

        long_text = "abcdefghij\nklmn opqrstuvwxy\tz"
        with open(self.tmp_file1, 'w') as f:
            f.write(long_text)
        with open(self.tmp_file3, 'w') as f:
            f.write(long_text * 10000)
        with open(self.tmp_file2, 'w'):
            pass

    def test_progress(self):
        self.__producer_consumer_test([], session=MagicMock())
        self.__producer_consumer_test([self.tmp_file1], session=MagicMock())
        self.__producer_consumer_test([self.tmp_file2], session=MagicMock())
        self.__producer_consumer_test([self.tmp_file1, self.tmp_file3], session=MagicMock())
        self.__producer_consumer_test([self.tmp_file1, self.tmp_file2, self.tmp_file3], 32, session=MagicMock())
        self.ek = EllipticalKeysAuth()
        self.__producer_consumer_test([], file_producer_cls=EncryptFileProducer, file_consumer_cls=DecryptFileConsumer,
                                      session=self.__make_encrypted_session_mock())
        self.__producer_consumer_test([self.tmp_file1], file_producer_cls=EncryptFileProducer,
                                      file_consumer_cls=DecryptFileConsumer,
                                      session=self.__make_encrypted_session_mock())
        self.__producer_consumer_test([self.tmp_file2], file_producer_cls=EncryptFileProducer,
                                      file_consumer_cls=DecryptFileConsumer,
                                      session=self.__make_encrypted_session_mock())
        self.__producer_consumer_test([self.tmp_file1, self.tmp_file3], file_producer_cls=EncryptFileProducer,
                                      file_consumer_cls=DecryptFileConsumer,
                                      session=self.__make_encrypted_session_mock())
        self.__producer_consumer_test([self.tmp_file1, self.tmp_file2, self.tmp_file3], 32,
                                      file_producer_cls=EncryptFileProducer, file_consumer_cls=DecryptFileConsumer,
                                      session=self.__make_encrypted_session_mock())

    def __make_encrypted_session_mock(self):
        session = MagicMock()
        session.encrypt.side_effect = self.ek.encrypt
        session.decrypt.side_effect = self.ek.decrypt
        return session

    def __producer_consumer_test(self, file_list, buff_size=None, file_producer_cls=FileProducer,
                                 file_consumer_cls=FileConsumer, session=MagicMock()):
        producer_progress_value = "Sending progress 100 %"
        consumer_progress_value = "File data receiving 100 %"
        if buff_size:
            p = file_producer_cls(file_list, session, buff_size)
        else:
            p = file_producer_cls(file_list, session)
            buff_size = BUFF_SIZE
        with captured_output() as (out, err):
            while session.conn.transport.unregisterProducer.call_count == 0:
                p.resumeProducing()
        min_num = 0
        for file in file_list:
            with open(file) as f:
                data = f.read()
            min_num += math.floor(len(data)/buff_size)
        self.assertGreaterEqual(session.conn.transport.write.call_count, min_num)
        if len(file_list) > 0:
            self.assertEqual(out.getvalue().strip().split("\r")[-1], producer_progress_value)
            self.assertGreaterEqual(out.getvalue().strip().split("\r"), min_num)
        self.assertEqual(err.getvalue().strip(), "")

        consumer_list = ["consumer{}".format(i + 1) for i in range(len(file_list))]
        c = file_consumer_cls(consumer_list, self.path, session)

        with captured_output() as (out, err):
            for chunk in session.conn.transport.write.call_args_list:
                c.dataReceived(chunk[0][0])

        for prod, cons in zip(file_list, consumer_list):

            with open(prod) as f:
                prod_data = f.read()
            with open(os.path.join(self.path, cons)) as f:
                cons_data = f.read()
            self.assertEqual(prod_data, cons_data)
        if len(consumer_list) > 0:
            self.assertEqual(out.getvalue().strip().split("\r")[-1], consumer_progress_value)
            self.assertGreaterEqual(out.getvalue().strip().split("\r"), min_num)
        self.assertEqual(err.getvalue().strip(), "")
<|MERGE_RESOLUTION|>--- conflicted
+++ resolved
@@ -2,15 +2,12 @@
 import math
 import os
 
-<<<<<<< HEAD
 from mock import MagicMock
 
 from golem.network.transport.tcpnetwork import (DataProducer, DataConsumer, FileProducer, FileConsumer,
-                                                EncryptFileProducer, DecryptFileConsumer)
-=======
-from golem.network.transport.tcpnetwork import (DataProducer, DataConsumer, FileProducer, FileConsumer,
+                                                EncryptFileProducer, DecryptFileConsumer,
                                                 EncryptDataProducer, DecryptDataConsumer)
->>>>>>> 186e6e2c
+
 from golem.core.variables import BUFF_SIZE
 from golem.core.keysauth import EllipticalKeysAuth
 from golem.tools.captureoutput import captured_output
