--- conflicted
+++ resolved
@@ -91,13 +91,10 @@
     def test_computation(self):
         task_server = mock.MagicMock()
         task_server.get_task_computer_root.return_value = self.path
-<<<<<<< HEAD
-        task_server.config_desc = ClientConfigDescriptor()
-=======
-        task_server.config_desc = config_desc()
+        task_server.config_desc = ClientConfigDescriptor()
         task_server.task_keeper.task_headers["xyz"].deadline = \
             timeout_to_deadline(20)
->>>>>>> 2a189368
+
         tc = TaskComputer("ABC", task_server, use_docker_machine_manager=False)
 
         ctd = ComputeTaskDef()
@@ -107,16 +104,11 @@
         ctd.return_port = 10203
         ctd.key_id = "key"
         ctd.task_owner = "owner"
-<<<<<<< HEAD
-        ctd.src_code = "cnt=0\nfor i in range(10000):\n\tcnt += 1\n" \
-                       "output={'data': cnt, 'result_type': 0}"
-=======
         ctd.src_code = \
             "cnt=0\n" \
             "for i in range(10000):\n" \
             "\tcnt += 1\n" \
             "output={'data': cnt, 'result_type': 0}"
->>>>>>> 2a189368
         ctd.extra_data = {}
         ctd.short_description = "add cnt"
         ctd.deadline = timeout_to_deadline(10)
@@ -126,32 +118,19 @@
         self.assertLessEqual(tc.assigned_subtasks["xxyyzz"].deadline,
                              timeout_to_deadline(10))
         self.assertEqual(tc.task_to_subtask_mapping["xyz"], "xxyyzz")
-<<<<<<< HEAD
-        rr = tc.task_server.request_resource
-        rr.assert_called_with("xyz",
-                              tc.resource_manager.get_resource_header("xyz"),
-                              "10.10.10.10", 10203, "key", "owner")
-=======
         tc.task_server.request_resource.assert_called_with(
             "xyz",  tc.resource_manager.get_resource_header("xyz"),
             "10.10.10.10", 10203, "key", "owner")
->>>>>>> 2a189368
+
         assert tc.task_resource_collected("xyz")
         tc.task_server.unpack_delta.assert_called_with(
             tc.dir_manager.get_task_resource_dir("xyz"), None, "xyz")
         assert len(tc.current_computations) == 0
         assert tc.assigned_subtasks.get("xxyyzz") is None
-<<<<<<< HEAD
-        task_server.send_task_failed.assert_called_with("xxyyzz", "xyz",
-                                                        "Host direct task " +
-                                                        "not supported",
-                                                        "10.10.10.10", 10203,
-                                                        "key", "owner", "ABC")
-=======
         task_server.send_task_failed.assert_called_with(
             "xxyyzz", "xyz", "Host direct task not supported",
             "10.10.10.10", 10203, "key", "owner", "ABC")
->>>>>>> 2a189368
+
 
         tc.support_direct_computation = True
         tc.task_given(ctd)
@@ -188,33 +167,19 @@
         self.assertLessEqual(tc.assigned_subtasks["aabbcc"].deadline,
                              timeout_to_deadline(5))
         self.assertEqual(tc.task_to_subtask_mapping["xyz"], "aabbcc")
-<<<<<<< HEAD
-        rr = tc.task_server.request_resource
-        rr.assert_called_with("xyz",
-                              tc.resource_manager.get_resource_header("xyz"),
-                              "10.10.10.10", 10203, "key", "owner")
-=======
         tc.task_server.request_resource.assert_called_with(
             "xyz",  tc.resource_manager.get_resource_header("xyz"),
             "10.10.10.10", 10203, "key", "owner")
->>>>>>> 2a189368
         self.assertTrue(tc.task_resource_collected("xyz"))
         self.__wait_for_tasks(tc)
 
         self.assertFalse(tc.counting_task)
         self.assertEqual(len(tc.current_computations), 0)
         self.assertIsNone(tc.assigned_subtasks.get("aabbcc"))
-<<<<<<< HEAD
-        task_server.send_task_failed.assert_called_with("aabbcc", "xyz",
-                                                        'some exception',
-                                                        "10.10.10.10",
-                                                        10203, "key", "owner",
-                                                        "ABC")
-=======
         task_server.send_task_failed.assert_called_with(
             "aabbcc", "xyz", 'some exception', "10.10.10.10",
             10203, "key", "owner", "ABC")
->>>>>>> 2a189368
+
 
         ctd.subtask_id = "aabbcc2"
         ctd.src_code = "print('Hello world')"
@@ -223,12 +188,6 @@
         self.assertTrue(tc.task_resource_collected("xyz"))
         self.__wait_for_tasks(tc)
 
-<<<<<<< HEAD
-        task_server.send_task_failed.assert_called_with("aabbcc2", "xyz",
-                                                        "Wrong result format",
-                                                        "10.10.10.10", 10203,
-                                                        "key", "owner", "ABC")
-=======
         task_server.send_task_failed.assert_called_with(
             "aabbcc2", "xyz", "Wrong result format", "10.10.10.10", 10203,
             "key", "owner", "ABC")
@@ -244,7 +203,6 @@
         self.assertGreater(tc.current_computations[0].time_to_compute, 10)
         self.assertLessEqual(tc.current_computations[0].time_to_compute, 20)
         self.__wait_for_tasks(tc)
->>>>>>> 2a189368
 
         ctd.subtask_id = "xxyyzz2"
         ctd.timeout = timeout_to_deadline(1)
@@ -253,16 +211,9 @@
         tt = tc.current_computations[0]
         tc.task_computed(tc.current_computations[0])
         self.assertEqual(len(tc.current_computations), 0)
-<<<<<<< HEAD
-        task_server.send_task_failed.assert_called_with("xxyyzz2", "xyz",
-                                                        "Wrong result format",
-                                                        "10.10.10.10", 10203,
-                                                        "key", "owner", "ABC")
-=======
         task_server.send_task_failed.assert_called_with(
             "xxyyzz2", "xyz", "Wrong result format", "10.10.10.10", 10203,
             "key", "owner", "ABC")
->>>>>>> 2a189368
         tt.end_comp()
         time.sleep(0.5)
         if tt.is_alive():
@@ -376,21 +327,13 @@
         from golem.monitor.model.nodemetadatamodel import NodeMetadataModel
         from golem.monitor.monitor import SystemMonitor
         from golem.monitorconfig import MONITOR_CONFIG
-<<<<<<< HEAD
-        monitor = SystemMonitor(NodeMetadataModel("CLIID", "SESSID", "hackix",
-                                                  "3.1337",
-                                                  ClientConfigDescriptor()),
-                                MONITOR_CONFIG)
-        task_server = mock.MagicMock()
-        task_server.config_desc = ClientConfigDescriptor()
-=======
         monitor = SystemMonitor(
             NodeMetadataModel(
-                "CLIID", "SESSID", "hackix", "3.1337", config_desc()),
+                "CLIID", "SESSID", "hackix", "3.1337",
+                ClientConfigDescriptor()),
             MONITOR_CONFIG)
         task_server = mock.MagicMock()
-        task_server.config_desc = config_desc()
->>>>>>> 2a189368
+        task_server.config_desc = ClientConfigDescriptor()
         task = TaskComputer("ABC", task_server,
                             use_docker_machine_manager=False)
 
@@ -430,11 +373,7 @@
         task_thread.error = False
         task_thread.error_msg = None
         task_thread.result = {'data': 'oh senora!!!',
-<<<<<<< HEAD
-                              'result_type': 'Cadencia da Vila'}
-=======
                               'result_type': ResultType.DATA}
->>>>>>> 2a189368
         check(True)
 
         # default case (error)
