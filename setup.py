#!/usr/bin/env python

import os
import re
import subprocess
import sys
from os import path

import imp
from setuptools import find_packages

from setuptools.command.test import test as TestCommand

try:
    from cx_Freeze import setup
    use_cx_Freeze = True
except ImportError:
    from setuptools import setup
    use_cx_Freeze = False


from gui.view.generateui import generate_ui_files


ui_err = ""

try:
    generate_ui_files()
except EnvironmentError as err:
    ui_err = \
            """
            ***************************************************************
            Generating UI elements was not possible.
            Golem will work only in command line mode
            Generate_ui_files function returned {}
            ***************************************************************
            """.format(err)


def try_docker():
    try:
        subprocess.check_call(["docker", "info"])
    except Exception as err:
<<<<<<< HEAD
        print("""
              ***************************************************************"
              Docker not available, not building images."
              Command 'docker info' returned {}"
              ***************************************************************"
              """.format(err))
        return False
    return True


def try_building_docker_images():
    if not try_docker():
        return
=======
        return \
              """
              ***************************************************************
              Docker not available, not building images.
              Golem will not be able to compute anything.
              Command 'docker info' returned {}
              ***************************************************************
              """.format(err)

>>>>>>> 5809a323
    images_dir = 'apps'
    cwd = os.getcwdu()

    with open(path.join(images_dir,  'images.ini')) as f:
        for line in f:
            try:
                image, docker_file, tag = line.split()
                if subprocess.check_output(["docker", "images", "-q", image + ":" + tag]):
                    print "\n Image {} exists - skipping".format(image)
                    continue

                docker_file_dir = path.join(images_dir, os.path.dirname(docker_file))
                os.chdir(docker_file_dir)

                docker_file = path.basename(docker_file)
                cmd = "docker build -t {} -f {} .".format(image, docker_file)
                print "\nRunning '{}' ...\n".format(cmd)
                subprocess.check_call(cmd.split(" "))
                cmd = "docker tag {} {}:{}".format(image, image, tag)
                print "\nRunning '{}' ...\n".format(cmd)
                subprocess.check_call(cmd.split(" "))
            except ValueError:
                print "Skipping line {}".format(line)
            except subprocess.CalledProcessError as err:
                print "Docker build failed: {}".format(err)
                sys.exit(1)
            finally:
                os.chdir(cwd)

<<<<<<< HEAD

def try_pulling_docker_images():
    if not try_docker():
        return
    images_dir = 'apps'

    with open(path.join(images_dir, 'images.ini')) as f:
        for line in f:
            try:
                image, docker_file, tag = line.split()
                if subprocess.check_output(["docker", "images", "-q", image + ":" + tag]):
                    print("\n Image {} exists - skipping".format(image))
                    continue
                cmd = "docker pull {}:{}".format(image, tag)
                print("\nRunning '{}' ...\n".format(cmd))
                subprocess.check_call(cmd.split(" "))
            except ValueError:
                print("Skipping line {}".format(line))
            except subprocess.CalledProcessError as err:
                print("Docker pull failed: {}".format(err))
                sys.exit(1)


try_pulling_docker_images()
=======
docker_err = try_building_docker_images()
>>>>>>> 5809a323


class PyTest(TestCommand):
    ''' py.test integration with setuptools,
        https://pytest.org/latest/goodpractises.html\
        #integration-with-setuptools-test-commands '''

    user_options = [('pytest-args=', 'a', "Arguments to pass to py.test")]

    def initialize_options(self):
        TestCommand.initialize_options(self)
        self.pytest_args = []

    def finalize_options(self):
        TestCommand.finalize_options(self)
        self.test_args = []
        self.test_suite = True

    def run_tests(self):
        # import here, cause outside the eggs aren't loaded
        import pytest
        errno = pytest.main(self.pytest_args)
        sys.exit(errno)


def parse_requirements(requirements_file):
    requirements = []
    dependency_links = []
    for line in open(path.join(path.dirname(__file__), requirements_file)):
        line = line.strip()
        m = re.match('.+#egg=(?P<package>.+)$', line)
        if m:
            requirements.append(m.group('package'))
            dependency_links.append(line)
        else:
            requirements.append(line)
    return requirements, dependency_links


def find_required_packages():
    if sys.platform.startswith('darwin'):
        return find_packages(exclude=['examples'])
    return find_packages(include=['golem*', 'apps*', 'gui*'])


def current_dir():
    return os.path.dirname(os.path.abspath(__file__))


# TODO: Refer correct README file here
# with open('README.rst') as readme_file:
#     readme = readme_file.read()

# TODO: We don't have any HISTORY file yet
# with open('HISTORY.rst') as history_file:
#     history = history_file.read().replace('.. :changelog:', '')

requirements, dependency_links = parse_requirements('requirements.txt')
test_requirements = ['mock', 'pytest']

options = {}
executables = []
cmdclass = {'test': PyTest}
packages = find_required_packages()

if use_cx_Freeze:

    package_creator = imp.load_source(
        'package_creator',
        os.path.join('scripts', 'packaging', 'package_creator.py')
    )
    package_creator.update_setup_config(
        setup_dir=current_dir(),
        options=options,
        cmdclass=cmdclass,
        executables=executables
    )

setup(
    name='golem',
    version='0.1.0',
    description="Golem project.",
    # TODO: Update if README is available
    # long_description=readme + '\n\n' + history,
    author="Golem Team",
    author_email='contact@golemproject.net',
    url='http://golemproject.net',
    packages=packages,
    entry_points={
        'console_scripts': [
            'golemapp = golemapp:start',
            'golemcli = golemcli:start',
        ]
    },
    install_requires=requirements,
    include_package_data=True,
    dependency_links=dependency_links,
    license="GPL-3.0",
    zip_safe=False,
    keywords='golem',
    # classifiers=[
    #     'Development Status :: 2 - Pre-Alpha',
    #     'Intended Audience :: Developers',
    #     'License :: OSI Approved :: ISC License (ISCL)',
    #     'Natural Language :: English',
    #     "Programming Language :: Python :: 2",
    #     'Programming Language :: Python :: 2.6',
    #     'Programming Language :: Python :: 2.7',
    #     'Programming Language :: Python :: 3',
    #     'Programming Language :: Python :: 3.3',
    #     'Programming Language :: Python :: 3.4',
    # ],
    cmdclass=cmdclass,
    options=options,
    executables=executables,
    test_suite='tests',
    tests_require=test_requirements
)


def print_errors(ui_err, docker_err):
    if ui_err:
        print(ui_err)
    if docker_err:
        print(docker_err)

print_errors(ui_err, docker_err)<|MERGE_RESOLUTION|>--- conflicted
+++ resolved
@@ -31,7 +31,7 @@
             """
             ***************************************************************
             Generating UI elements was not possible.
-            Golem will work only in command line mode
+            Golem will work only in command line mode.
             Generate_ui_files function returned {}
             ***************************************************************
             """.format(err)
@@ -41,31 +41,20 @@
     try:
         subprocess.check_call(["docker", "info"])
     except Exception as err:
-<<<<<<< HEAD
-        print("""
-              ***************************************************************"
-              Docker not available, not building images."
-              Command 'docker info' returned {}"
-              ***************************************************************"
-              """.format(err))
-        return False
-    return True
+        return \
+            """
+            ***************************************************************
+            Docker not available, not building images.
+            Golem will not be able to compute anything.
+            Command 'docker info' returned {}
+            ***************************************************************
+            """.format(err)
 
 
 def try_building_docker_images():
-    if not try_docker():
-        return
-=======
-        return \
-              """
-              ***************************************************************
-              Docker not available, not building images.
-              Golem will not be able to compute anything.
-              Command 'docker info' returned {}
-              ***************************************************************
-              """.format(err)
-
->>>>>>> 5809a323
+    err_msg = try_docker()
+    if err_msg:
+        return err_msg
     images_dir = 'apps'
     cwd = os.getcwdu()
 
@@ -95,11 +84,10 @@
             finally:
                 os.chdir(cwd)
 
-<<<<<<< HEAD
-
 def try_pulling_docker_images():
-    if not try_docker():
-        return
+    err_msg = try_docker()
+    if err_msg:
+        return err_msg
     images_dir = 'apps'
 
     with open(path.join(images_dir, 'images.ini')) as f:
@@ -119,10 +107,7 @@
                 sys.exit(1)
 
 
-try_pulling_docker_images()
-=======
-docker_err = try_building_docker_images()
->>>>>>> 5809a323
+docker_err = try_pulling_docker_images()
 
 
 class PyTest(TestCommand):
