--- conflicted
+++ resolved
@@ -2,11 +2,6 @@
 
 from golem.core.common import get_golem_path
 from golem.docker.environment import DockerEnvironment
-<<<<<<< HEAD
-from golem.model import Performance
-from golem.resource.dirmanager import find_task_script
-=======
->>>>>>> 2a189368
 
 
 class BlenderEnvironment(DockerEnvironment):
@@ -15,23 +10,4 @@
     ENV_ID = "BLENDER"
     APP_DIR = path.join(get_golem_path(), 'apps', 'blender')
     SCRIPT_NAME = "docker_blendertask.py"
-<<<<<<< HEAD
-
-    @classmethod
-    def get_id(cls):
-        return cls.BLENDER_ID
-
-    def __init__(self, tag=BLENDER_DOCKER_TAG, image_id=None):
-        image = DockerImage(image_id=id) if image_id \
-            else DockerImage(self.BLENDER_DOCKER_IMAGE, tag=tag)
-        DockerEnvironment.__init__(self, [image])
-
-        self.short_description = "Blender (www.blender.org)"
-        self.main_program_file = find_task_script(self.APP_DIR,
-                                                  self.SCRIPT_NAME)
-=======
-    SHORT_DESCRIPTION = "Blender (www.blender.org)"
-
-    def get_performance(self, cfg_desc):
-        return cfg_desc.estimated_blender_performance
->>>>>>> 2a189368
+    SHORT_DESCRIPTION = "Blender (www.blender.org)"