--- conflicted
+++ resolved
@@ -1,436 +1,429 @@
-from __future__ import division
-import logging
-import os
-import random
-import shutil
-
-from collections import OrderedDict
-from PIL import Image, ImageChops, ImageOps
-
-from golem.core.common import timeout_to_deadline, get_golem_path
-from golem.core.fileshelper import common_dir, find_file_with_ext, has_ext
-from golem.resource.dirmanager import get_test_task_path, find_task_script, get_tmp_path
-from golem.task.localcomputer import LocalComputer
-from golem.task.taskbase import ComputeTaskDef
-from golem.task.taskstate import SubtaskStatus
-
-from apps.core.task.coretask import TaskTypeInfo, AcceptClientVerdict
-from apps.core.task.coretaskstate import Options
-from apps.lux.luxenvironment import LuxRenderEnvironment
-from apps.lux.resources.scenefileeditor import regenerate_lux_file
-from apps.lux.task.verificator import LuxRenderVerificator
-from apps.rendering.resources.imgrepr import load_img, blend
-from apps.rendering.task.renderingtask import RenderingTask, RenderingTaskBuilder
-from apps.rendering.task.renderingtaskstate import RendererDefaults, RenderingTaskDefinition
-
-logger = logging.getLogger("apps.lux")
-
-MERGE_TIMEOUT = 7200
-
-APP_DIR = os.path.join(get_golem_path(), 'apps', 'lux')
-PREVIEW_EXT = "BMP"
-
-
-class LuxRenderDefaults(RendererDefaults):
-    def __init__(self):
-        RendererDefaults.__init__(self)
-        self.output_format = "exr"
-        self.main_program_file = LuxRenderEnvironment().main_program_file
-        self.min_subtasks = 1
-        self.max_subtasks = 100
-        self.default_subtasks = 5
-
-
-class LuxRenderTaskTypeInfo(TaskTypeInfo):
-    def __init__(self, dialog, customizer):
-        super(LuxRenderTaskTypeInfo, self).__init__("LuxRender",
-                                                    RenderingTaskDefinition,
-                                                    LuxRenderDefaults(),
-                                                    LuxRenderOptions,
-                                                    LuxRenderTaskBuilder,
-                                                    dialog,
-                                                    customizer)
-        self.output_formats = ["exr", "png", "tga"]
-        self.output_file_ext = ["lxs"]
-
-    @classmethod
-    def get_task_border(cls, subtask, definition, total_subtasks, output_num=1):
-        """ Return list of pixels that should be marked as a border of
-         a given subtask
-        :param SubtaskState subtask: subtask state description
-        :param RenderingTaskDefinition definition: task definition
-        :param int total_subtasks: total number of subtasks used in this task
-        :param int output_num: number of final output files
-        :return list: list of pixels that belong to a subtask border
-        """
-        preview_x = 300.0
-        preview_y = 200.0
-        res_x, res_y = definition.resolution
-        if res_x == 0 or res_y == 0:
-            return []
-
-        if res_x / res_y > preview_x / preview_y:
-            scale_factor = preview_x / res_x
-        else:
-            scale_factor = preview_y / res_y
-        scale_factor = min(1.0, scale_factor)
-
-        x = int(round(res_x * scale_factor))
-        y = int(round(res_y * scale_factor))
-        border = [(0, i) for i in range(y)] + [(x - 1, i) for i in range(y)]
-        border += [(i, 0) for i in range(x)] + [(i, y - 1) for i in range(x)]
-        return border
-
-    @classmethod
-    def get_task_num_from_pixels(cls, x, y, definition, total_subtasks,
-                                 output_num=1):
-        """
-        Compute number of subtask that represents pixel (x, y) on preview
-        :param int x: x coordinate
-        :param int y: y coordiante
-        :param TaskDefintion definition: task definition
-        :param int total_subtasks: total number of subtasks used in this task
-        :param int output_num: number of final output files
-        :return int: subtask's number
-        """
-
-        return 1
-
-
-class LuxRenderOptions(Options):
-    def __init__(self):
-        super(LuxRenderOptions, self).__init__()
-        self.environment = LuxRenderEnvironment()
-        self.halttime = 0
-        self.haltspp = 1
-
-
-class LuxTask(RenderingTask):
-    ENVIRONMENT_CLASS = LuxRenderEnvironment
-    VERIFICATOR_CLASS = LuxRenderVerificator
-
-    ################
-    # Task methods #
-    ################
-
-    def __init__(self, halttime, haltspp, **kwargs):
-        RenderingTask.__init__(self, **kwargs)
-
-        self.tmp_dir = get_tmp_path(self.header.task_id, self.root_path)
-        self.undeletable.append(self.__get_test_flm())
-        self.halttime = halttime
-        self.haltspp = haltspp
-        self.verification_error = False
-        self.merge_timeout = MERGE_TIMEOUT
-
-        # Is it necessary to load scene_file contents here?
-        try:
-            with open(self.main_scene_file) as f:
-                self.scene_file_src = f.read()
-        except IOError as err:
-            logger.error("Wrong scene file: {}".format(err))
-            self.scene_file_src = ""
-
-        self.output_file, _ = os.path.splitext(self.output_file)
-        self.output_format = self.output_format.lower()
-        self.num_add = 0
-
-        self.preview_exr = None
-
-    def __getstate__(self):
-        state = super(LuxTask, self).__getstate__()
-        state['preview_exr'] = None
-        return state
-
-    def initialize(self, dir_manager):
-        super(LuxTask, self).initialize(dir_manager)
-        self.verificator.test_flm = self.__get_test_flm()
-        self.verificator.merge_ctd = self.__get_merge_ctd([])
-
-    def query_extra_data(self, perf_index, num_cores=0, node_id=None, node_name=None):
-        verdict = self._accept_client(node_id)
-        if verdict != AcceptClientVerdict.ACCEPTED:
-
-            should_wait = verdict == AcceptClientVerdict.SHOULD_WAIT
-            if should_wait:
-                logger.warning("Waiting for results from {}".format(node_name))
-            else:
-                logger.warning("Client {} banned from this task".format(node_name))
-
-            return self.ExtraData(should_wait=should_wait)
-
-        start_task, end_task = self._get_next_task()
-        if start_task is None or end_task is None:
-            logger.error("Task already computed")
-            return self.ExtraData()
-
-        if self.halttime > 0:
-            write_interval = int(self.halttime / 2)
-        else:
-            write_interval = 60
-        scene_src = regenerate_lux_file(self.scene_file_src, self.res_x, self.res_y, self.halttime, self.haltspp,
-                                        write_interval, [0, 1, 0, 1], self.output_format)
-        scene_dir = os.path.dirname(self._get_scene_file_rel_path())
-
-        extra_data = {"path_root": self.main_scene_dir,
-                      "start_task": start_task,
-                      "end_task": end_task,
-                      "total_tasks": self.total_tasks,
-                      "outfilebasename": self.outfilebasename,
-                      "output_format": self.output_format,
-                      "scene_file_src": scene_src,
-                      "scene_dir": scene_dir,
-                      }
-
-        hash = "{}".format(random.getrandbits(128))
-        self.subtasks_given[hash] = extra_data
-        self.subtasks_given[hash]['status'] = SubtaskStatus.starting
-        self.subtasks_given[hash]['perf'] = perf_index
-        self.subtasks_given[hash]['node_id'] = node_id
-
-        ctd = self._new_compute_task_def(hash, extra_data, None, perf_index)
-        return self.ExtraData(ctd=ctd)
-
-    ###################
-    # CoreTask methods #
-    ###################
-
-    def query_extra_data_for_test_task(self):
-        self.test_task_res_path = get_test_task_path(self.root_path)
-        if not os.path.exists(self.test_task_res_path):
-            os.makedirs(self.test_task_res_path)
-
-        scene_src = regenerate_lux_file(self.scene_file_src, self.res_x, self.res_y, 1, 0, 1, [0, 1, 0, 1], self.output_format)
-        scene_dir = os.path.dirname(self._get_scene_file_rel_path())
-
-        extra_data = {
-            "path_root": self.main_scene_dir,
-            "start_task": 1,
-            "end_task": 1,
-            "total_tasks": 1,
-            "outfilebasename": self.header.task_id,
-            "output_format": self.output_format,
-            "scene_file_src": scene_src,
-            "scene_dir": scene_dir,
-        }
-
-        hash = "{}".format(random.getrandbits(128))
-
-        return self._new_compute_task_def(hash, extra_data, None, 0)
-
-<<<<<<< HEAD
-    def after_test(self, results, tmp_dir, time_spent):
-=======
-    def after_test(self, results, tmp_dir):
->>>>>>> dfb6f203
-        NO_ADV_VER_MSG = "Advance verification will be impossible: "
-        COULDNT_COPY_MSG = "Couldn't rename and copy .flm file."
-        COULDNT_FING_MSG = "Couldn't find flm file."
-        # Search for flm - the result of testing a lux task
-        # It's needed for verification of received results
-        return_data = dict()
-        flm = find_file_with_ext(tmp_dir, [".flm"])
-        if flm is not None:
-            try:
-                shutil.copy(flm, self.__get_test_flm())
-            except (OSError, IOError) as err:
-<<<<<<< HEAD
-                return_data["warnings"] = NO_ADV_VER_MSG + COULDNT_COPY_MSG + "{}".format(err)
-=======
-                return_data["warnings"] = NO_ADV_VER_MSG + COULDNT_COPY_MSG
-                return_data["warnings"] += "{}".format(err)
->>>>>>> dfb6f203
-                logger.warning(return_data["warnings"])
-        else:
-            return_data["warnings"] = NO_ADV_VER_MSG + COULDNT_FING_MSG
-            logger.warning(return_data["warnings"])
-        return return_data
-
-    def query_extra_data_for_merge(self):
-
-        scene_src = regenerate_lux_file(self.scene_file_src, self.res_x, self.res_y, 10, 0,
-                                        5, [0, 1, 0, 1], self.output_format)
-
-        scene_dir = os.path.dirname(self._get_scene_file_rel_path())
-        extra_data = {"path_root": self.main_scene_dir,
-                      "start_task": 0,
-                      "end_task": 0,
-                      "total_tasks": 0,
-                      "outfilebasename": self.outfilebasename,
-                      "output_format": self.output_format,
-                      "scene_file_src": scene_src,
-                      "scene_dir": scene_dir}
-
-        return self._new_compute_task_def("FINALTASK", extra_data, scene_dir, 0)
-
-    def query_extra_data_for_final_flm(self):
-        files = [os.path.basename(x) for x in self.collected_file_names.values()]
-        return self.__get_merge_ctd(files)
-
-    def accept_results(self, subtask_id, result_files):
-        super(LuxTask, self).accept_results(subtask_id, result_files)
-        num_start = self.subtasks_given[subtask_id]['start_task']
-        for tr_file in result_files:
-            if has_ext(tr_file, ".flm"):
-                self.collected_file_names[num_start] = tr_file
-                self.counting_nodes[self.subtasks_given[subtask_id]['node_id']].accept()
-                self.num_tasks_received += 1
-            elif not has_ext(tr_file, '.log'):
-                self.subtasks_given[subtask_id]['preview_file'] = tr_file
-                self._update_preview(tr_file, num_start)
-
-        if self.num_tasks_received == self.total_tasks:
-            if self.verificator.advanced_verification and os.path.isfile(self.__get_test_flm()):
-                self.__generate_final_flm_advanced_verification()
-            else:
-                self.__generate_final_flm()
-
-    def __get_merge_ctd(self, files):
-        script_file = find_task_script(APP_DIR, "docker_luxmerge.py")
-
-        if script_file is None:
-            logger.error("Cannot find merger script")
-            return
-
-        with open(script_file) as f:
-            src_code = f.read()
-
-        ctd = ComputeTaskDef()
-        ctd.task_id = self.header.task_id
-        ctd.subtask_id = self.header.task_id
-        ctd.extra_data = {'output_flm': self.output_file, 'flm_files': files}
-        ctd.src_code = src_code
-        ctd.working_directory = "."
-        ctd.docker_images = self.header.docker_images
-        ctd.deadline = timeout_to_deadline(self.merge_timeout)
-        return ctd
-
-    def _short_extra_data_repr(self, perf_index, extra_data):
-        return "start_task: {start_task}, outfilebasename: {outfilebasename}, " \
-               "scene_file_src: {scene_file_src}".format(**extra_data)
-
-    def _update_preview(self, new_chunk_file_path, chunk_num):
-        self.num_add += 1
-        if has_ext(new_chunk_file_path, ".exr"):
-            self._update_preview_from_exr(new_chunk_file_path)
-        else:
-            self.__update_preview_from_pil_file(new_chunk_file_path)
-
-    def _update_task_preview(self):
-        pass
-
-    @RenderingTask.handle_key_error
-    def _remove_from_preview(self, subtask_id):
-        preview_files = []
-        for sub_id, task in self.subtasks_given.iteritems():
-            if sub_id != subtask_id and task['status'] == 'Finished' and 'preview_file' in task:
-                preview_files.append(task['preview_file'])
-
-        self.preview_file_path = None
-        self.num_add = 0
-
-        for f in preview_files:
-            self._update_preview(f, None)
-        if len(preview_files) == 0:
-            img = self._open_preview()
-            img.close()
-
-    def __update_preview_from_pil_file(self, new_chunk_file_path):
-        img = Image.open(new_chunk_file_path)
-        scaled = img.resize((int(round(self.scale_factor * self.res_x)),
-                             int(round(self.scale_factor * self.res_y))),
-                            resample=Image.BILINEAR)
-        img.close()
-
-        img_current = self._open_preview()
-        img_current = ImageChops.blend(img_current, scaled, 1.0 / self.num_add)
-        img_current.save(self.preview_file_path, PREVIEW_EXT)
-        img.close()
-        scaled.close()
-        img_current.close()
-
-    def _update_preview_from_exr(self, new_chunk_file):
-        if self.preview_exr is None:
-            self.preview_exr = load_img(new_chunk_file)
-        else:
-            self.preview_exr = blend(self.preview_exr, load_img(new_chunk_file),
-                                     1.0 / self.num_add)
-
-        img_current = self._open_preview()
-        img = self.preview_exr.to_pil()
-        scaled = ImageOps.fit(img,
-                              (int(round(self.scale_factor * self.res_x)), int(round(self.scale_factor * self.res_y))),
-                              method=Image.BILINEAR)
-        scaled.save(self.preview_file_path, PREVIEW_EXT)
-        img.close()
-        scaled.close()
-        img_current.close()
-
-    def __generate_final_file(self, flm):
-        computer = LocalComputer(self, self.root_path, self.__final_img_ready, self.__final_img_error,
-                                 self.query_extra_data_for_merge, additional_resources=[flm])
-        computer.run()
-        computer.tt.join()
-
-    def __final_img_ready(self, results, time_spent):
-        commonprefix = common_dir(results['data'])
-        img = find_file_with_ext(commonprefix, ["." + self.output_format])
-        if img is None:
-            # TODO Maybe we should try again?
-            logger.error("No final file generated...")
-        else:
-            try:
-                shutil.copy(img, self.output_file + "." + self.output_format)
-            except (IOError, OSError) as err:
-                logger.warning("Couldn't rename and copy img file. {}".format(err))
-
-        self.notify_update_task()
-
-    def __final_img_error(self, error):
-        logger.error("Cannot generate final image: {}".format(error))
-        # TODO What should we do in this situation?
-
-    def __generate_final_flm(self):
-        self.collected_file_names = OrderedDict(sorted(self.collected_file_names.items()))
-        computer = LocalComputer(self, self.root_path, self.__final_flm_ready, self.__final_flm_failure,
-                                 self.query_extra_data_for_final_flm, use_task_resources=False,
-                                 additional_resources=self.collected_file_names.values())
-        computer.run()
-        computer.tt.join()
-
-    def __final_flm_ready(self, results, time_spent):
-        commonprefix = common_dir(results['data'])
-        flm = find_file_with_ext(commonprefix, [".flm"])
-        if flm is None:
-            self.__final_flm_failure("No flm file created")
-            return
-        shutil.copy(flm, os.path.dirname(self.output_file))
-        new_flm = os.path.join(os.path.dirname(self.output_file), os.path.basename(flm))
-        self.__generate_final_file(new_flm)
-
-    def __final_flm_failure(self, error):
-        logger.error("Cannot generate final flm: {}".format(error))
-        # TODO What should we do in this sitution?
-
-    def __generate_final_flm_advanced_verification(self):
-        # the file containing result of task test
-        test_result_flm = self.__get_test_flm()
-
-        new_flm = self.output_file + ".flm"
-        shutil.copy(test_result_flm, new_flm)
-        logger.debug("Copying " + test_result_flm + " to " + new_flm)
-        self.__generate_final_file(new_flm)
-
-    def __get_test_flm(self):
-        return os.path.join(self.tmp_dir, "test_result.flm")
-
-
-class LuxRenderTaskBuilder(RenderingTaskBuilder):
-    TASK_CLASS = LuxTask
-    DEFAULTS = LuxRenderDefaults
-
-    def get_task_kwargs(self, **kwargs):
-        kwargs = super(LuxRenderTaskBuilder, self).get_task_kwargs(**kwargs)
-        kwargs['halttime'] = self.task_definition.options.halttime
-        kwargs['haltspp'] = self.task_definition.options.haltspp
-        return kwargs
+from __future__ import division
+import logging
+import os
+import random
+import shutil
+
+from collections import OrderedDict
+from PIL import Image, ImageChops, ImageOps
+
+from golem.core.common import timeout_to_deadline, get_golem_path
+from golem.core.fileshelper import common_dir, find_file_with_ext, has_ext
+from golem.resource.dirmanager import get_test_task_path, find_task_script, get_tmp_path
+from golem.task.localcomputer import LocalComputer
+from golem.task.taskbase import ComputeTaskDef
+from golem.task.taskstate import SubtaskStatus
+
+from apps.core.task.coretask import TaskTypeInfo, AcceptClientVerdict
+from apps.core.task.coretaskstate import Options
+from apps.lux.luxenvironment import LuxRenderEnvironment
+from apps.lux.resources.scenefileeditor import regenerate_lux_file
+from apps.lux.task.verificator import LuxRenderVerificator
+from apps.rendering.resources.imgrepr import load_img, blend
+from apps.rendering.task.renderingtask import RenderingTask, RenderingTaskBuilder
+from apps.rendering.task.renderingtaskstate import RendererDefaults, RenderingTaskDefinition
+
+logger = logging.getLogger("apps.lux")
+
+MERGE_TIMEOUT = 7200
+
+APP_DIR = os.path.join(get_golem_path(), 'apps', 'lux')
+PREVIEW_EXT = "BMP"
+
+
+class LuxRenderDefaults(RendererDefaults):
+    def __init__(self):
+        RendererDefaults.__init__(self)
+        self.output_format = "exr"
+        self.main_program_file = LuxRenderEnvironment().main_program_file
+        self.min_subtasks = 1
+        self.max_subtasks = 100
+        self.default_subtasks = 5
+
+
+class LuxRenderTaskTypeInfo(TaskTypeInfo):
+    def __init__(self, dialog, customizer):
+        super(LuxRenderTaskTypeInfo, self).__init__("LuxRender",
+                                                    RenderingTaskDefinition,
+                                                    LuxRenderDefaults(),
+                                                    LuxRenderOptions,
+                                                    LuxRenderTaskBuilder,
+                                                    dialog,
+                                                    customizer)
+        self.output_formats = ["exr", "png", "tga"]
+        self.output_file_ext = ["lxs"]
+
+    @classmethod
+    def get_task_border(cls, subtask, definition, total_subtasks, output_num=1):
+        """ Return list of pixels that should be marked as a border of
+         a given subtask
+        :param SubtaskState subtask: subtask state description
+        :param RenderingTaskDefinition definition: task definition
+        :param int total_subtasks: total number of subtasks used in this task
+        :param int output_num: number of final output files
+        :return list: list of pixels that belong to a subtask border
+        """
+        preview_x = 300.0
+        preview_y = 200.0
+        res_x, res_y = definition.resolution
+        if res_x == 0 or res_y == 0:
+            return []
+
+        if res_x / res_y > preview_x / preview_y:
+            scale_factor = preview_x / res_x
+        else:
+            scale_factor = preview_y / res_y
+        scale_factor = min(1.0, scale_factor)
+
+        x = int(round(res_x * scale_factor))
+        y = int(round(res_y * scale_factor))
+        border = [(0, i) for i in range(y)] + [(x - 1, i) for i in range(y)]
+        border += [(i, 0) for i in range(x)] + [(i, y - 1) for i in range(x)]
+        return border
+
+    @classmethod
+    def get_task_num_from_pixels(cls, x, y, definition, total_subtasks,
+                                 output_num=1):
+        """
+        Compute number of subtask that represents pixel (x, y) on preview
+        :param int x: x coordinate
+        :param int y: y coordiante
+        :param TaskDefintion definition: task definition
+        :param int total_subtasks: total number of subtasks used in this task
+        :param int output_num: number of final output files
+        :return int: subtask's number
+        """
+
+        return 1
+
+
+class LuxRenderOptions(Options):
+    def __init__(self):
+        super(LuxRenderOptions, self).__init__()
+        self.environment = LuxRenderEnvironment()
+        self.halttime = 0
+        self.haltspp = 1
+
+
+class LuxTask(RenderingTask):
+    ENVIRONMENT_CLASS = LuxRenderEnvironment
+    VERIFICATOR_CLASS = LuxRenderVerificator
+
+    ################
+    # Task methods #
+    ################
+
+    def __init__(self, halttime, haltspp, **kwargs):
+        RenderingTask.__init__(self, **kwargs)
+
+        self.tmp_dir = get_tmp_path(self.header.task_id, self.root_path)
+        self.undeletable.append(self.__get_test_flm())
+        self.halttime = halttime
+        self.haltspp = haltspp
+        self.verification_error = False
+        self.merge_timeout = MERGE_TIMEOUT
+
+        # Is it necessary to load scene_file contents here?
+        try:
+            with open(self.main_scene_file) as f:
+                self.scene_file_src = f.read()
+        except IOError as err:
+            logger.error("Wrong scene file: {}".format(err))
+            self.scene_file_src = ""
+
+        self.output_file, _ = os.path.splitext(self.output_file)
+        self.output_format = self.output_format.lower()
+        self.num_add = 0
+
+        self.preview_exr = None
+
+    def __getstate__(self):
+        state = super(LuxTask, self).__getstate__()
+        state['preview_exr'] = None
+        return state
+
+    def initialize(self, dir_manager):
+        super(LuxTask, self).initialize(dir_manager)
+        self.verificator.test_flm = self.__get_test_flm()
+        self.verificator.merge_ctd = self.__get_merge_ctd([])
+
+    def query_extra_data(self, perf_index, num_cores=0, node_id=None, node_name=None):
+        verdict = self._accept_client(node_id)
+        if verdict != AcceptClientVerdict.ACCEPTED:
+
+            should_wait = verdict == AcceptClientVerdict.SHOULD_WAIT
+            if should_wait:
+                logger.warning("Waiting for results from {}".format(node_name))
+            else:
+                logger.warning("Client {} banned from this task".format(node_name))
+
+            return self.ExtraData(should_wait=should_wait)
+
+        start_task, end_task = self._get_next_task()
+        if start_task is None or end_task is None:
+            logger.error("Task already computed")
+            return self.ExtraData()
+
+        if self.halttime > 0:
+            write_interval = int(self.halttime / 2)
+        else:
+            write_interval = 60
+        scene_src = regenerate_lux_file(self.scene_file_src, self.res_x, self.res_y, self.halttime, self.haltspp,
+                                        write_interval, [0, 1, 0, 1], self.output_format)
+        scene_dir = os.path.dirname(self._get_scene_file_rel_path())
+
+        extra_data = {"path_root": self.main_scene_dir,
+                      "start_task": start_task,
+                      "end_task": end_task,
+                      "total_tasks": self.total_tasks,
+                      "outfilebasename": self.outfilebasename,
+                      "output_format": self.output_format,
+                      "scene_file_src": scene_src,
+                      "scene_dir": scene_dir,
+                      }
+
+        hash = "{}".format(random.getrandbits(128))
+        self.subtasks_given[hash] = extra_data
+        self.subtasks_given[hash]['status'] = SubtaskStatus.starting
+        self.subtasks_given[hash]['perf'] = perf_index
+        self.subtasks_given[hash]['node_id'] = node_id
+
+        ctd = self._new_compute_task_def(hash, extra_data, None, perf_index)
+        return self.ExtraData(ctd=ctd)
+
+    ###################
+    # CoreTask methods #
+    ###################
+
+    def query_extra_data_for_test_task(self):
+        self.test_task_res_path = get_test_task_path(self.root_path)
+        if not os.path.exists(self.test_task_res_path):
+            os.makedirs(self.test_task_res_path)
+
+        scene_src = regenerate_lux_file(self.scene_file_src, self.res_x, self.res_y, 1, 0, 1, [0, 1, 0, 1], self.output_format)
+        scene_dir = os.path.dirname(self._get_scene_file_rel_path())
+
+        extra_data = {
+            "path_root": self.main_scene_dir,
+            "start_task": 1,
+            "end_task": 1,
+            "total_tasks": 1,
+            "outfilebasename": self.header.task_id,
+            "output_format": self.output_format,
+            "scene_file_src": scene_src,
+            "scene_dir": scene_dir,
+        }
+
+        hash = "{}".format(random.getrandbits(128))
+
+        return self._new_compute_task_def(hash, extra_data, None, 0)
+
+    def after_test(self, results, tmp_dir):
+        NO_ADV_VER_MSG = "Advance verification will be impossible: "
+        COULDNT_COPY_MSG = "Couldn't rename and copy .flm file."
+        COULDNT_FING_MSG = "Couldn't find flm file."
+        # Search for flm - the result of testing a lux task
+        # It's needed for verification of received results
+        return_data = dict()
+        flm = find_file_with_ext(tmp_dir, [".flm"])
+        if flm is not None:
+            try:
+                shutil.copy(flm, self.__get_test_flm())
+            except (OSError, IOError) as err:
+
+                return_data["warnings"] = NO_ADV_VER_MSG + COULDNT_COPY_MSG
+                return_data["warnings"] += "{}".format(err)
+                logger.warning(return_data["warnings"])
+        else:
+            return_data["warnings"] = NO_ADV_VER_MSG + COULDNT_FING_MSG
+            logger.warning(return_data["warnings"])
+        return return_data
+
+    def query_extra_data_for_merge(self):
+
+        scene_src = regenerate_lux_file(self.scene_file_src, self.res_x, self.res_y, 10, 0,
+                                        5, [0, 1, 0, 1], self.output_format)
+
+        scene_dir = os.path.dirname(self._get_scene_file_rel_path())
+        extra_data = {"path_root": self.main_scene_dir,
+                      "start_task": 0,
+                      "end_task": 0,
+                      "total_tasks": 0,
+                      "outfilebasename": self.outfilebasename,
+                      "output_format": self.output_format,
+                      "scene_file_src": scene_src,
+                      "scene_dir": scene_dir}
+
+        return self._new_compute_task_def("FINALTASK", extra_data, scene_dir, 0)
+
+    def query_extra_data_for_final_flm(self):
+        files = [os.path.basename(x) for x in self.collected_file_names.values()]
+        return self.__get_merge_ctd(files)
+
+    def accept_results(self, subtask_id, result_files):
+        super(LuxTask, self).accept_results(subtask_id, result_files)
+        num_start = self.subtasks_given[subtask_id]['start_task']
+        for tr_file in result_files:
+            if has_ext(tr_file, ".flm"):
+                self.collected_file_names[num_start] = tr_file
+                self.counting_nodes[self.subtasks_given[subtask_id]['node_id']].accept()
+                self.num_tasks_received += 1
+            elif not has_ext(tr_file, '.log'):
+                self.subtasks_given[subtask_id]['preview_file'] = tr_file
+                self._update_preview(tr_file, num_start)
+
+        if self.num_tasks_received == self.total_tasks:
+            if self.verificator.advanced_verification and os.path.isfile(self.__get_test_flm()):
+                self.__generate_final_flm_advanced_verification()
+            else:
+                self.__generate_final_flm()
+
+    def __get_merge_ctd(self, files):
+        script_file = find_task_script(APP_DIR, "docker_luxmerge.py")
+
+        if script_file is None:
+            logger.error("Cannot find merger script")
+            return
+
+        with open(script_file) as f:
+            src_code = f.read()
+
+        ctd = ComputeTaskDef()
+        ctd.task_id = self.header.task_id
+        ctd.subtask_id = self.header.task_id
+        ctd.extra_data = {'output_flm': self.output_file, 'flm_files': files}
+        ctd.src_code = src_code
+        ctd.working_directory = "."
+        ctd.docker_images = self.header.docker_images
+        ctd.deadline = timeout_to_deadline(self.merge_timeout)
+        return ctd
+
+    def _short_extra_data_repr(self, perf_index, extra_data):
+        return "start_task: {start_task}, outfilebasename: {outfilebasename}, " \
+               "scene_file_src: {scene_file_src}".format(**extra_data)
+
+    def _update_preview(self, new_chunk_file_path, chunk_num):
+        self.num_add += 1
+        if has_ext(new_chunk_file_path, ".exr"):
+            self._update_preview_from_exr(new_chunk_file_path)
+        else:
+            self.__update_preview_from_pil_file(new_chunk_file_path)
+
+    def _update_task_preview(self):
+        pass
+
+    @RenderingTask.handle_key_error
+    def _remove_from_preview(self, subtask_id):
+        preview_files = []
+        for sub_id, task in self.subtasks_given.iteritems():
+            if sub_id != subtask_id and task['status'] == 'Finished' and 'preview_file' in task:
+                preview_files.append(task['preview_file'])
+
+        self.preview_file_path = None
+        self.num_add = 0
+
+        for f in preview_files:
+            self._update_preview(f, None)
+        if len(preview_files) == 0:
+            img = self._open_preview()
+            img.close()
+
+    def __update_preview_from_pil_file(self, new_chunk_file_path):
+        img = Image.open(new_chunk_file_path)
+        scaled = img.resize((int(round(self.scale_factor * self.res_x)),
+                             int(round(self.scale_factor * self.res_y))),
+                            resample=Image.BILINEAR)
+        img.close()
+
+        img_current = self._open_preview()
+        img_current = ImageChops.blend(img_current, scaled, 1.0 / self.num_add)
+        img_current.save(self.preview_file_path, PREVIEW_EXT)
+        img.close()
+        scaled.close()
+        img_current.close()
+
+    def _update_preview_from_exr(self, new_chunk_file):
+        if self.preview_exr is None:
+            self.preview_exr = load_img(new_chunk_file)
+        else:
+            self.preview_exr = blend(self.preview_exr, load_img(new_chunk_file),
+                                     1.0 / self.num_add)
+
+        img_current = self._open_preview()
+        img = self.preview_exr.to_pil()
+        scaled = ImageOps.fit(img,
+                              (int(round(self.scale_factor * self.res_x)), int(round(self.scale_factor * self.res_y))),
+                              method=Image.BILINEAR)
+        scaled.save(self.preview_file_path, PREVIEW_EXT)
+        img.close()
+        scaled.close()
+        img_current.close()
+
+    def __generate_final_file(self, flm):
+        computer = LocalComputer(self, self.root_path, self.__final_img_ready, self.__final_img_error,
+                                 self.query_extra_data_for_merge, additional_resources=[flm])
+        computer.run()
+        computer.tt.join()
+
+    def __final_img_ready(self, results, time_spent):
+        commonprefix = common_dir(results['data'])
+        img = find_file_with_ext(commonprefix, ["." + self.output_format])
+        if img is None:
+            # TODO Maybe we should try again?
+            logger.error("No final file generated...")
+        else:
+            try:
+                shutil.copy(img, self.output_file + "." + self.output_format)
+            except (IOError, OSError) as err:
+                logger.warning("Couldn't rename and copy img file. {}".format(err))
+
+        self.notify_update_task()
+
+    def __final_img_error(self, error):
+        logger.error("Cannot generate final image: {}".format(error))
+        # TODO What should we do in this situation?
+
+    def __generate_final_flm(self):
+        self.collected_file_names = OrderedDict(sorted(self.collected_file_names.items()))
+        computer = LocalComputer(self, self.root_path, self.__final_flm_ready, self.__final_flm_failure,
+                                 self.query_extra_data_for_final_flm, use_task_resources=False,
+                                 additional_resources=self.collected_file_names.values())
+        computer.run()
+        computer.tt.join()
+
+    def __final_flm_ready(self, results, time_spent):
+        commonprefix = common_dir(results['data'])
+        flm = find_file_with_ext(commonprefix, [".flm"])
+        if flm is None:
+            self.__final_flm_failure("No flm file created")
+            return
+        shutil.copy(flm, os.path.dirname(self.output_file))
+        new_flm = os.path.join(os.path.dirname(self.output_file), os.path.basename(flm))
+        self.__generate_final_file(new_flm)
+
+    def __final_flm_failure(self, error):
+        logger.error("Cannot generate final flm: {}".format(error))
+        # TODO What should we do in this sitution?
+
+    def __generate_final_flm_advanced_verification(self):
+        # the file containing result of task test
+        test_result_flm = self.__get_test_flm()
+
+        new_flm = self.output_file + ".flm"
+        shutil.copy(test_result_flm, new_flm)
+        logger.debug("Copying " + test_result_flm + " to " + new_flm)
+        self.__generate_final_file(new_flm)
+
+    def __get_test_flm(self):
+        return os.path.join(self.tmp_dir, "test_result.flm")
+
+
+class LuxRenderTaskBuilder(RenderingTaskBuilder):
+    TASK_CLASS = LuxTask
+    DEFAULTS = LuxRenderDefaults
+
+    def get_task_kwargs(self, **kwargs):
+        kwargs = super(LuxRenderTaskBuilder, self).get_task_kwargs(**kwargs)
+        kwargs['halttime'] = self.task_definition.options.halttime
+        kwargs['haltspp'] = self.task_definition.options.haltspp
+        return kwargs