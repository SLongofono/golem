import os
import tempfile
from copy import deepcopy

from apps.core.task.coretaskstate import (TaskDefinition,
                                          TaskDefaults, Options)
from apps.dummy.dummyenvironment import DummyTaskEnvironment
from golem.core.common import get_golem_path
<<<<<<< HEAD
from golem.resource.dirmanager import ls_R
=======
from golem.resource.dirmanager import symlink_or_copy


# moved it to dir_manager and created tests, in PR#1297
def ls_R(dir):
    files = []
    for dirpath, dirnames, filenames in os.walk(dir, followlinks=True):
        for name in filenames:
            files.append(os.path.join(dirpath, name))
    return files
>>>>>>> 00ca9b24


class DummyTaskDefaults(TaskDefaults):
    """ Suggested default values for dummy task"""

    def __init__(self):
        super(DummyTaskDefaults, self).__init__()
        self.options = DummyTaskOptions()
        self.options.difficulty = 0xffff0000  # magic number

        self.shared_data_files = ["in.data"]
        self.out_file_basename = "out"
        self.default_subtasks = 5
        self.code_dir = os.path.join(get_golem_path(),
                                     "apps", "dummy", "resources", "code_dir")
        self.result_size = 256  # length of result hex number

        @property
        def full_task_timeout(self):
            return self.default_subtasks * self.subtask_timeout

        @property
        def subtask_timeout(self):
            return 1200


class DummyTaskDefinition(TaskDefinition):
    def __init__(self, defaults=None):
        TaskDefinition.__init__(self)

        self.options = DummyTaskOptions()

        # subtask data
        self.shared_data_files = []

        # subtask code
        self.code_dir = os.path.join(get_golem_path(),
                                     "apps", "dummy", "resources", "code_dir")
        self.code_files = []

        self.result_size = 256  # length of result hex number
        self.out_file_basename = "out"

        if defaults:
            self.set_defaults(defaults)

    def add_to_resources(self):
        super().add_to_resources()

        # TODO create temp in task directory
        # but for now TaskDefinition doesn't know root_path
        # task_root_path = ""
        # self.tmp_dir = DirManager().get_task_temporary_dir(self.task_id, True)

        self.tmp_dir = tempfile.mkdtemp()

        self.shared_data_files = list(self.resources)
        self.code_files = ls_R(self.code_dir)

        symlink_or_copy(self.code_dir, os.path.join(self.tmp_dir, "code"))

        # makes sense when len(..) > 1
        # common_data_path = os.path.commonpath(self.shared_data_files)
        # but we only have 1 file here
        common_data_path = os.path.dirname(list(self.shared_data_files)[0])

        symlink_or_copy(common_data_path, os.path.join(self.tmp_dir, "data"))

        self.resources = set(ls_R(self.tmp_dir))

    # TODO maybe move it to the CoreTask?
    def set_defaults(self, defaults: DummyTaskDefaults):
        self.shared_data_files = deepcopy(defaults.shared_data_files)
        self.out_file_basename = defaults.out_file_basename
        self.code_dir = defaults.code_dir
        self.result_size = defaults.result_size
        self.total_subtasks = defaults.default_subtasks
        self.options = deepcopy(defaults.options)


class DummyTaskOptions(Options):
    def __init__(self):
        super(DummyTaskOptions, self).__init__()
        self.environment = DummyTaskEnvironment()
        self.subtask_data_size = 128  # # length of subtask-specific hex number

        # The difficulty is a 4 byte int; 0xffffffff is the greatest
        # and 0x00000000 is the least difficulty.
        # For example difficulty 0xffff0000 requires
        # 0xffffffff /(0xffffffff - 0xffff0000) = 65537
        # hash computations on average.
        self.difficulty = 0xffff0000<|MERGE_RESOLUTION|>--- conflicted
+++ resolved
@@ -6,20 +6,9 @@
                                           TaskDefaults, Options)
 from apps.dummy.dummyenvironment import DummyTaskEnvironment
 from golem.core.common import get_golem_path
-<<<<<<< HEAD
+
 from golem.resource.dirmanager import ls_R
-=======
 from golem.resource.dirmanager import symlink_or_copy
-
-
-# moved it to dir_manager and created tests, in PR#1297
-def ls_R(dir):
-    files = []
-    for dirpath, dirnames, filenames in os.walk(dir, followlinks=True):
-        for name in filenames:
-            files.append(os.path.join(dirpath, name))
-    return files
->>>>>>> 00ca9b24
 
 
 class DummyTaskDefaults(TaskDefaults):
