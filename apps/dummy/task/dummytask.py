import logging
import os
import random

import enforce

from apps.core.task import coretask
from apps.core.task.coretask import (CoreTask,
                                     CoreTaskBuilder,
                                     CoreTaskTypeInfo)
from apps.dummy.dummyenvironment import DummyTaskEnvironment
from apps.dummy.task.dummytaskstate import DummyTaskDefaults, DummyTaskOptions
from apps.dummy.task.dummytaskstate import DummyTaskDefinition
from apps.dummy.task.verificator import DummyTaskVerificator
from golem.task.taskbase import ComputeTaskDef, Task
from golem.task.taskstate import SubtaskStatus

logger = logging.getLogger("apps.dummy")


@enforce.runtime_validation(group="dummy")
class DummyTaskTypeInfo(CoreTaskTypeInfo):
    def __init__(self, dialog, customizer):
        super().__init__(
            "Dummy",
            DummyTaskDefinition,
            DummyTaskDefaults(),
            DummyTaskOptions,
            DummyTaskBuilder,
            dialog,
            customizer
        )


@enforce.runtime_validation(group="dummy")
class DummyTask(CoreTask):
    ENVIRONMENT_CLASS = DummyTaskEnvironment
    VERIFICATOR_CLASS = DummyTaskVerificator

    RESULT_EXT = ".result"
    TESTING_CHAR = "a"

    def __init__(self,
                 total_tasks: int,
                 node_name: str,
                 task_definition: DummyTaskDefinition,
                 root_path=None,
                 # TODO change that when TaskHeader will be updated
                 owner_address="",
                 owner_port=0,
                 owner_key_id=""
                 ):
        super().__init__(
            task_definition=task_definition,
            node_name=node_name,
            owner_address=owner_address,
            owner_port=owner_port,
            owner_key_id=owner_key_id,
            root_path=root_path,
            total_tasks=total_tasks
        )

        ver_opts = self.verificator.verification_options
        ver_opts["difficulty"] = self.task_definition.options.difficulty
        ver_opts["shared_data_files"] = self.task_definition.shared_data_files
        ver_opts["result_size"] = self.task_definition.result_size
        ver_opts["result_extension"] = self.RESULT_EXT

    def short_extra_data_repr(self, extra_data):
        return "Dummytask extra_data: {}".format(extra_data)

    def __extra_data(self, perf_index=0.0) -> ComputeTaskDef:
        subtask_id = self.__get_new_subtask_id()

        sbs = self.task_definition.options.subtask_data_size
        # create subtask-specific data, 4 bits go for one hex digit
        data = "{:128x}".format(random.getrandbits(sbs * 4))

        shared_data_files_base = [os.path.basename(x) for x in
                                  self.task_definition.shared_data_files]

        extra_data = {
            "data_files": shared_data_files_base,
            "subtask_data": data,
            "difficulty": self.task_definition.options.difficulty,
            "result_size": self.task_definition.result_size,
            "result_file": self.__get_result_file_name(subtask_id),
            "subtask_data_size": sbs,
        }

        return self._new_compute_task_def(subtask_id,
                                          extra_data,
                                          perf_index=perf_index)

    @coretask.accepting
    def query_extra_data(self,
                         perf_index: float,
                         num_cores=1,
                         node_id: str = None,
                         node_name: str = None) -> Task.ExtraData:
<<<<<<< HEAD
        ctd = self.__extra_data(perf_index)
=======
        logger.debug("Query extra data on dummytask")

        ctd = self._extra_data(perf_index)
>>>>>>> 60355fd4
        sid = ctd.subtask_id

        self.subtasks_given[sid] = ctd.extra_data
        self.subtasks_given[sid]["status"] = SubtaskStatus.starting
        self.subtasks_given[sid]["perf"] = perf_index
        self.subtasks_given[sid]["node_id"] = node_id

        return self.ExtraData(ctd=ctd)

    # FIXME quite tricky to know that this method should be overwritten
    def accept_results(self, subtask_id, result_files):
        # TODO maybe move it to the base method
        if self.subtasks_given[subtask_id]["status"] == SubtaskStatus.finished:
            raise Exception("Subtask {} already accepted".format(subtask_id))

        super().accept_results(subtask_id, result_files)
        self.counting_nodes[
            self.subtasks_given[subtask_id]['node_id']
        ].accept()
        self.num_tasks_received += 1

    def __get_new_subtask_id(self) -> str:
        return "{:32x}".format(random.getrandbits(128))

    def __get_result_file_name(self, subtask_id: str) -> str:
        return "{}{}{}".format(self.task_definition.out_file_basename,
                               subtask_id[0:6],
                               self.RESULT_EXT)

    def query_extra_data_for_test_task(self) -> ComputeTaskDef:
        exd = self.__extra_data()
        size = self.task_definition.options.subtask_data_size
        char = self.__get_testing_char()
        exd.extra_data["subtask_data"] = char * size
        return exd

    def __get_testing_char(self):
        return "a"

    # Temporary testing for communications
    # def react_to_message(self, subtask_id: str, data: Dict):
    #     if "content" in data:
    #         return {"content": {"got_messages": "a" + data["got_messages"]}}
    #     else:
    #         return {"content": {"got_messages": "bbbb"}}


class DummyTaskBuilder(CoreTaskBuilder):
    TASK_CLASS = DummyTask

    @classmethod
    def build_dictionary(cls, definition: DummyTaskDefinition):
        dictionary = super().build_dictionary(definition)
        opts = dictionary['options']

        opts["subtask_data_size"] = int(definition.options.subtask_data_size)
        opts["difficulty"] = int(definition.options.difficulty)

        return dictionary

    @classmethod
    def build_full_definition(cls, task_type: DummyTaskTypeInfo, dictionary):
        # dictionary comes from GUI
        opts = dictionary["options"]

        definition = super().build_full_definition(task_type, dictionary)

        sbs = opts.get("subtask_data_size",
                       definition.options.subtask_data_size)
        difficulty = opts.get("difficulty",
                              definition.options.difficulty)

        # TODO uncomment that when GUI will be fixed
        # if not isinstance(sbs, int):
        #     raise TypeError("Subtask data size should be int")
        sbs = int(sbs)
        # difficulty comes in hex string from GUI
        difficulty = int(difficulty, 16)

        if sbs <= 0:
            raise Exception("Subtask data size should be greater than 0")
        if difficulty < 0:
            raise Exception("Difficulty should be greater than 0")

        definition.options.difficulty = difficulty
        definition.options.subtask_data_size = sbs

        return definition


# comment that line to enable type checking
enforce.config({'groups': {'set': {'dummy': False}}})<|MERGE_RESOLUTION|>--- conflicted
+++ resolved
@@ -98,13 +98,10 @@
                          num_cores=1,
                          node_id: str = None,
                          node_name: str = None) -> Task.ExtraData:
-<<<<<<< HEAD
+
         ctd = self.__extra_data(perf_index)
-=======
         logger.debug("Query extra data on dummytask")
 
-        ctd = self._extra_data(perf_index)
->>>>>>> 60355fd4
         sid = ctd.subtask_id
 
         self.subtasks_given[sid] = ctd.extra_data
